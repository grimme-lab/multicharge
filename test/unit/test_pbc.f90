! This file is part of multicharge.
! SPDX-Identifier: Apache-2.0
!
! Licensed under the Apache License, Version 2.0 (the "License");
! you may not use this file except in compliance with the License.
! You may obtain a copy of the License at
!
!     http://www.apache.org/licenses/LICENSE-2.0
!
! Unless required by applicable law or agreed to in writing, software
! distributed under the License is distributed on an "AS IS" BASIS,
! WITHOUT WARRANTIES OR CONDITIONS OF ANY KIND, either express or implied.
! See the License for the specific language governing permissions and
! limitations under the License.

module test_pbc
   use mctc_env, only: wp
   use mctc_env_testing, only: new_unittest, unittest_type, error_type, &
      & test_failed
   use mctc_io_structure, only: structure_type
   use mctc_cutoff, only: get_lattice_points
   use mstore, only: get_structure
   use multicharge_model, only: mchrg_model_type
   use multicharge_param, only: new_eeq2019_model
   implicit none
   private

   public :: collect_pbc

   real(wp), parameter :: thr = 1000*epsilon(1.0_wp)
   real(wp), parameter :: thr2 = sqrt(epsilon(1.0_wp))

contains

!> Collect all exported unit tests
   subroutine collect_pbc(testsuite)

      !> Collection of tests
      type(unittest_type), allocatable, intent(out) :: testsuite(:)

      testsuite = [ &
         & new_unittest("charges-cyanamide", test_q_cyanamide), &
         & new_unittest("energy-formamide", test_e_formamide), &
         & new_unittest("gradient-co2", test_g_co2), &
         & new_unittest("sigma-ice", test_s_ice), &
         & new_unittest("dqdr-urea", test_dqdr_urea), &
         & new_unittest("dqdL-oxacb", test_dqdL_oxacb) &
         & ]

   end subroutine collect_pbc

   subroutine gen_test(error, mol, model, qref, eref)

      !> Molecular structure data
      type(structure_type), intent(in) :: mol

      !> Electronegativity equilibration model
      class(mchrg_model_type), intent(in) :: model

      !> Reference charges
      real(wp), intent(in), optional :: qref(:)

      !> Reference energies
      real(wp), intent(in), optional :: eref(:)

      !> Error handling
      type(error_type), allocatable, intent(out) :: error

      real(wp), parameter :: cutoff = 25.0_wp
      real(wp), allocatable :: cn(:), qloc(:), trans(:, :)
      real(wp), allocatable :: energy(:)
      real(wp), allocatable :: qvec(:)

      call get_lattice_points(mol%periodic, mol%lattice, cutoff, trans)

      allocate (cn(mol%nat), qloc(mol%nat))

      call model%ncoord%get_coordination_number(mol, trans, cn)
      call model%local_charge(mol, trans, qloc)

      if (present(eref)) then
         allocate (energy(mol%nat))
         energy(:) = 0.0_wp
      end if
      if (present(qref)) then
         allocate (qvec(mol%nat))
      end if

<<<<<<< HEAD
      call model%solve(mol, cn, qloc, energy=energy, qvec=qvec)
      if (allocated(error)) return

      if (present(qref)) then
         if (any(abs(qvec - qref) > thr)) then
            call test_failed(error, "Partial charges do not match")
            print'(a)', "Charges:"
            print'(3es21.14)', qvec
            print'("---")'
            print'(3es21.14)', qref
            print'("---")'
            print'(3es21.14)', qvec - qref
         end if
=======
   if (present(eref)) then
      allocate(energy(mol%nat))
      energy(:) = 0.0_wp
   end if
   if (present(qref)) then
      allocate(qvec(mol%nat))
   end if

   call model%solve(mol, error, cn, qloc, energy=energy, qvec=qvec)
   if (allocated(error)) return

   if (present(qref)) then
      if (any(abs(qvec - qref) > thr)) then
         call test_failed(error, "Partial charges do not match")
         print'(a)', "Charges:"
         print'(3es21.14)', qvec
         print'("---")'
         print'(3es21.14)', qref
         print'("---")'
         print'(3es21.14)', qvec - qref
>>>>>>> e3d2ae0e
      end if
      if (allocated(error)) return

      if (present(eref)) then
         if (any(abs(energy - eref) > thr)) then
            call test_failed(error, "Energies do not match")
            print'(a)', "Energy:"
            print'(3es21.14)', energy
            print'("---")'
            print'(3es21.14)', eref
            print'("---")'
            print'(3es21.14)', energy - eref
         end if
      end if

   end subroutine gen_test

   subroutine test_numgrad(error, mol, model)

      !> Molecular structure data
      type(structure_type), intent(inout) :: mol

      !> Electronegativity equilibration model
      class(mchrg_model_type), intent(in) :: model

      !> Error handling
      type(error_type), allocatable, intent(out) :: error

      integer :: iat, ic
      real(wp), parameter :: cutoff = 25.0_wp
      real(wp), parameter :: step = 1.0e-6_wp
      real(wp), allocatable :: cn(:), dcndr(:, :, :), dcndL(:, :, :), trans(:, :)
      real(wp), allocatable :: qloc(:), dqlocdr(:, :, :), dqlocdL(:, :, :)
      real(wp), allocatable :: energy(:), gradient(:, :), sigma(:, :)
      real(wp), allocatable :: numgrad(:, :)
      real(wp) :: er, el

      call get_lattice_points(mol%periodic, mol%lattice, cutoff, trans)

      allocate (cn(mol%nat), dcndr(3, mol%nat, mol%nat), dcndL(3, 3, mol%nat), &
         & qloc(mol%nat), dqlocdr(3, mol%nat, mol%nat), dqlocdL(3, 3, mol%nat), &
         & energy(mol%nat), gradient(3, mol%nat), sigma(3, 3), numgrad(3, mol%nat))
      energy(:) = 0.0_wp
      gradient(:, :) = 0.0_wp
      sigma(:, :) = 0.0_wp

      lp: do iat = 1, mol%nat
         do ic = 1, 3
            energy(:) = 0.0_wp
            mol%xyz(ic, iat) = mol%xyz(ic, iat) + step
            call model%ncoord%get_coordination_number(mol, trans, cn)
            call model%local_charge(mol, trans, qloc)
            call model%solve(mol, cn, qloc, energy=energy)
            if (allocated(error)) exit lp
            er = sum(energy)

            energy(:) = 0.0_wp
            mol%xyz(ic, iat) = mol%xyz(ic, iat) - 2*step
            call model%ncoord%get_coordination_number(mol, trans, cn)
            call model%local_charge(mol, trans, qloc)
            call model%solve(mol, cn, qloc, energy=energy)
            if (allocated(error)) exit lp
            el = sum(energy)

            mol%xyz(ic, iat) = mol%xyz(ic, iat) + step
            numgrad(ic, iat) = 0.5_wp*(er - el)/step
         end do
      end do lp
      if (allocated(error)) return

      call model%ncoord%get_coordination_number(mol, trans, cn, dcndr, dcndL)
      call model%local_charge(mol, trans, qloc, dqlocdr, dqlocdL)

      energy(:) = 0.0_wp
      call model%solve(mol, cn, qloc, dcndr, dcndL, dqlocdr, dqlocdL, energy, gradient, sigma)
      if (allocated(error)) return

<<<<<<< HEAD
      if (any(abs(gradient(:, :) - numgrad(:, :)) > thr2)) then
         call test_failed(error, "Derivative of energy does not match")
      end if

   end subroutine test_numgrad

   subroutine test_numsigma(error, mol, model)
=======
   lp: do iat = 1, mol%nat
      do ic = 1, 3
         energy(:) = 0.0_wp
         mol%xyz(ic, iat) = mol%xyz(ic, iat) + step
         call model%ncoord%get_coordination_number(mol, trans, cn)
         call model%local_charge(mol, trans, qloc)
         call model%solve(mol, error, cn, qloc, energy=energy)
         if (allocated(error)) exit lp
         er = sum(energy)

         energy(:) = 0.0_wp
         mol%xyz(ic, iat) = mol%xyz(ic, iat) - 2*step
         call model%ncoord%get_coordination_number(mol, trans, cn)
         call model%local_charge(mol, trans, qloc)
         call model%solve(mol, error, cn, qloc, energy=energy)
         if (allocated(error)) exit lp
         el = sum(energy)

         mol%xyz(ic, iat) = mol%xyz(ic, iat) + step
         numgrad(ic, iat) = 0.5_wp*(er - el)/step
      end do
   end do lp
   if (allocated(error)) return

   call model%ncoord%get_coordination_number(mol, trans, cn, dcndr, dcndL)
   call model%local_charge(mol, trans, qloc, dqlocdr, dqlocdL)

   energy(:) = 0.0_wp
   call model%solve(mol, error, cn, qloc, dcndr, dcndL, &
      & dqlocdr, dqlocdL, energy, gradient, sigma)
   if (allocated(error)) return

   if (any(abs(gradient(:, :) - numgrad(:, :)) > thr2)) then
      call test_failed(error, "Derivative of energy does not match")
   end if

end subroutine test_numgrad


subroutine test_numsigma(error, mol, model)

   !> Molecular structure data
   type(structure_type), intent(inout) :: mol

   !> Electronegativity equilibration model 
   class(mchrg_model_type), intent(in) :: model

   !> Error handling
   type(error_type), allocatable, intent(out) :: error

   integer :: ic, jc
   real(wp), parameter :: cutoff = 25.0_wp
   real(wp), parameter :: step = 1.0e-6_wp, unity(3, 3) = reshape(&
      & [1, 0, 0, 0, 1, 0, 0, 0, 1], shape(unity))
   real(wp), allocatable :: cn(:), dcndr(:, :, :), dcndL(:, :, :), trans(:, :)
   real(wp), allocatable :: qloc(:), dqlocdr(:, :, :), dqlocdL(:, :, :)
   real(wp), allocatable :: energy(:), gradient(:, :)
   real(wp), allocatable :: lattr(:, :), xyz(:, :)
   real(wp) :: er, el, eps(3, 3), numsigma(3, 3), sigma(3, 3), lattice(3, 3)

   call get_lattice_points(mol%periodic, mol%lattice, cutoff, trans)

   allocate(cn(mol%nat), dcndr(3, mol%nat, mol%nat), dcndL(3, 3, mol%nat), &
      & qloc(mol%nat), dqlocdr(3, mol%nat, mol%nat), dqlocdL(3, 3, mol%nat), &
      & energy(mol%nat), gradient(3, mol%nat), xyz(3, mol%nat))
   energy(:) = 0.0_wp
   gradient(:, :) = 0.0_wp
   sigma(:, :) = 0.0_wp

   eps(:, :) = unity
   xyz(:, :) = mol%xyz
   lattice(:, :) = mol%lattice
   lattr = trans
   lp: do ic = 1, 3
      do jc = 1, 3
         energy(:) = 0.0_wp
         eps(jc, ic) = eps(jc, ic) + step
         mol%xyz(:, :) = matmul(eps, xyz)
         mol%lattice(:, :) = matmul(eps, lattice)
         lattr(:, :) = matmul(eps, trans)
         call model%ncoord%get_coordination_number(mol, lattr, cn)
         call model%local_charge(mol, trans, qloc)
         call model%solve(mol, error, cn, qloc, energy=energy)
         if (allocated(error)) exit lp
         er = sum(energy)

         energy(:) = 0.0_wp
         eps(jc, ic) = eps(jc, ic) - 2*step
         mol%xyz(:, :) = matmul(eps, xyz)
         mol%lattice(:, :) = matmul(eps, lattice)
         lattr(:, :) = matmul(eps, trans)
         call model%ncoord%get_coordination_number(mol, lattr, cn)
         call model%local_charge(mol, trans, qloc)
         call model%solve(mol, error, cn, qloc, energy=energy)
         if (allocated(error)) exit lp
         el = sum(energy)

         eps(jc, ic) = eps(jc, ic) + step
         mol%xyz(:, :) = xyz
         mol%lattice(:, :) = lattice
         lattr(:, :) = trans
         numsigma(jc, ic) = 0.5_wp*(er - el)/step
      end do
   end do lp
   if (allocated(error)) return

   call model%ncoord%get_coordination_number(mol, trans, cn, dcndr, dcndL)
   call model%local_charge(mol, trans, qloc, dqlocdr, dqlocdL)

   energy(:) = 0.0_wp
   call model%solve(mol, error, cn, qloc, dcndr, dcndL, &
      & dqlocdr, dqlocdL, energy, gradient, sigma)
   if (allocated(error)) return

   if (any(abs(sigma(:, :) - numsigma(:, :)) > thr2)) then
      call test_failed(error, "Derivative of energy does not match")
   end if

end subroutine test_numsigma


subroutine test_numdqdr(error, mol, model)

   !> Molecular structure data
   type(structure_type), intent(inout) :: mol

   !> Electronegativity equilibration model 
   class(mchrg_model_type), intent(in) :: model

   !> Error handling
   type(error_type), allocatable, intent(out) :: error

   integer :: iat, ic
   real(wp), parameter :: cutoff = 25.0_wp
   real(wp), parameter :: step = 1.0e-6_wp
   real(wp), allocatable :: cn(:), dcndr(:, :, :), dcndL(:, :, :), trans(:, :)
   real(wp), allocatable :: qloc(:), dqlocdr(:, :, :), dqlocdL(:, :, :)
   real(wp), allocatable :: ql(:), qr(:), dqdr(:, :, :), dqdL(:, :, :)
   real(wp), allocatable :: numdr(:, :, :)

   call get_lattice_points(mol%periodic, mol%lattice, cutoff, trans)

   allocate(cn(mol%nat), dcndr(3, mol%nat, mol%nat), dcndL(3, 3, mol%nat), &
      & qloc(mol%nat), dqlocdr(3, mol%nat, mol%nat), dqlocdL(3, 3, mol%nat), &
      & ql(mol%nat), qr(mol%nat), dqdr(3, mol%nat, mol%nat), dqdL(3, 3, mol%nat), &
      & numdr(3, mol%nat, mol%nat))

   lp: do iat = 1, mol%nat
      do ic = 1, 3
         mol%xyz(ic, iat) = mol%xyz(ic, iat) + step
         call model%ncoord%get_coordination_number(mol, trans, cn)
         call model%local_charge(mol, trans, qloc)
         call model%solve(mol, error, cn, qloc, qvec=qr)
         if (allocated(error)) exit lp

         mol%xyz(ic, iat) = mol%xyz(ic, iat) - 2*step
         call model%ncoord%get_coordination_number(mol, trans, cn)
         call model%local_charge(mol, trans, qloc)
         call model%solve(mol, error, cn, qloc, qvec=ql)
         if (allocated(error)) exit lp

         mol%xyz(ic, iat) = mol%xyz(ic, iat) + step
         numdr(ic, iat, :) = 0.5_wp*(qr - ql)/step
      end do
   end do lp
   if (allocated(error)) return

   call model%ncoord%get_coordination_number(mol, trans, cn, dcndr, dcndL)
   call model%local_charge(mol, trans, qloc, dqlocdr, dqlocdL)

   call model%solve(mol, error, cn, qloc, dcndr, dcndL, dqlocdr, dqlocdL, dqdr=dqdr, dqdL=dqdL)
   if (allocated(error)) return

   if (any(abs(dqdr(:, :, :) - numdr(:, :, :)) > thr2)) then
      call test_failed(error, "Derivative of charges does not match")
   end if

end subroutine test_numdqdr


subroutine test_numdqdL(error, mol, model)

   !> Molecular structure data
   type(structure_type), intent(inout) :: mol

   !> Electronegativity equilibration model 
   class(mchrg_model_type), intent(in) :: model

   !> Error handling
   type(error_type), allocatable, intent(out) :: error

   integer :: ic, jc
   real(wp), parameter :: cutoff = 25.0_wp
   real(wp), parameter :: step = 1.0e-6_wp, unity(3, 3) = reshape(&
      & [1, 0, 0, 0, 1, 0, 0, 0, 1], shape(unity))
   real(wp), allocatable :: cn(:), dcndr(:, :, :), dcndL(:, :, :), trans(:, :)
   real(wp), allocatable :: qloc(:), dqlocdr(:, :, :), dqlocdL(:, :, :)
   real(wp), allocatable :: qr(:), ql(:), dqdr(:, :, :), dqdL(:, :, :)
   real(wp), allocatable :: lattr(:, :), xyz(:, :), numdL(:, :, :)
   real(wp) :: eps(3, 3), lattice(3, 3)

   call get_lattice_points(mol%periodic, mol%lattice, cutoff, trans)

   allocate(cn(mol%nat), dcndr(3, mol%nat, mol%nat), dcndL(3, 3, mol%nat), &
      & qloc(mol%nat), dqlocdr(3, mol%nat, mol%nat), dqlocdL(3, 3, mol%nat), &
      & qr(mol%nat), ql(mol%nat), dqdr(3, mol%nat, mol%nat), dqdL(3, 3, mol%nat), &
      & xyz(3, mol%nat), numdL(3, 3, mol%nat))

   eps(:, :) = unity
   xyz(:, :) = mol%xyz
   lattice(:, :) = mol%lattice
   lattr = trans
   lp: do ic = 1, 3
      do jc = 1, 3
         eps(jc, ic) = eps(jc, ic) + step
         mol%xyz(:, :) = matmul(eps, xyz)
         mol%lattice(:, :) = matmul(eps, lattice)
         lattr(:, :) = matmul(eps, trans)
         call model%ncoord%get_coordination_number(mol, lattr, cn)
         call model%local_charge(mol, trans, qloc)
         call model%solve(mol, error, cn, qloc, qvec=qr)
         if (allocated(error)) exit lp

         eps(jc, ic) = eps(jc, ic) - 2*step
         mol%xyz(:, :) = matmul(eps, xyz)
         mol%lattice(:, :) = matmul(eps, lattice)
         lattr(:, :) = matmul(eps, trans)
         call model%ncoord%get_coordination_number(mol, lattr, cn)
         call model%local_charge(mol, trans, qloc)
         call model%solve(mol, error, cn, qloc, qvec=ql)
         if (allocated(error)) exit lp

         eps(jc, ic) = eps(jc, ic) + step
         mol%xyz(:, :) = xyz
         mol%lattice(:, :) = lattice
         lattr(:, :) = trans
         numdL(jc, ic, :) = 0.5_wp*(qr - ql)/step
      end do
   end do lp
   if (allocated(error)) return
>>>>>>> e3d2ae0e

      !> Molecular structure data
      type(structure_type), intent(inout) :: mol

<<<<<<< HEAD
      !> Electronegativity equilibration model
      class(mchrg_model_type), intent(in) :: model
=======
   call model%solve(mol, error, cn, qloc, dcndr, dcndL, &
      & dqlocdr, dqlocdL, dqdr=dqdr, dqdL=dqdL)
   if (allocated(error)) return
>>>>>>> e3d2ae0e

      !> Error handling
      type(error_type), allocatable, intent(out) :: error

      integer :: ic, jc
      real(wp), parameter :: cutoff = 25.0_wp
      real(wp), parameter :: step = 1.0e-6_wp, unity(3, 3) = reshape(&
         & [1, 0, 0, 0, 1, 0, 0, 0, 1], shape(unity))
      real(wp), allocatable :: cn(:), dcndr(:, :, :), dcndL(:, :, :), trans(:, :)
      real(wp), allocatable :: qloc(:), dqlocdr(:, :, :), dqlocdL(:, :, :)
      real(wp), allocatable :: energy(:), gradient(:, :)
      real(wp), allocatable :: lattr(:, :), xyz(:, :)
      real(wp) :: er, el, eps(3, 3), numsigma(3, 3), sigma(3, 3), lattice(3, 3)

      call get_lattice_points(mol%periodic, mol%lattice, cutoff, trans)

      allocate (cn(mol%nat), dcndr(3, mol%nat, mol%nat), dcndL(3, 3, mol%nat), &
         & qloc(mol%nat), dqlocdr(3, mol%nat, mol%nat), dqlocdL(3, 3, mol%nat), &
         & energy(mol%nat), gradient(3, mol%nat), xyz(3, mol%nat))
      energy(:) = 0.0_wp
      gradient(:, :) = 0.0_wp
      sigma(:, :) = 0.0_wp

      eps(:, :) = unity
      xyz(:, :) = mol%xyz
      lattice(:, :) = mol%lattice
      lattr = trans
      lp: do ic = 1, 3
         do jc = 1, 3
            energy(:) = 0.0_wp
            eps(jc, ic) = eps(jc, ic) + step
            mol%xyz(:, :) = matmul(eps, xyz)
            mol%lattice(:, :) = matmul(eps, lattice)
            lattr(:, :) = matmul(eps, trans)
            call model%ncoord%get_coordination_number(mol, lattr, cn)
            call model%local_charge(mol, trans, qloc)
            call model%solve(mol, cn, qloc, energy=energy)
            if (allocated(error)) exit lp
            er = sum(energy)

            energy(:) = 0.0_wp
            eps(jc, ic) = eps(jc, ic) - 2*step
            mol%xyz(:, :) = matmul(eps, xyz)
            mol%lattice(:, :) = matmul(eps, lattice)
            lattr(:, :) = matmul(eps, trans)
            call model%ncoord%get_coordination_number(mol, lattr, cn)
            call model%local_charge(mol, trans, qloc)
            call model%solve(mol, cn, qloc, energy=energy)
            if (allocated(error)) exit lp
            el = sum(energy)

            eps(jc, ic) = eps(jc, ic) + step
            mol%xyz(:, :) = xyz
            mol%lattice(:, :) = lattice
            lattr(:, :) = trans
            numsigma(jc, ic) = 0.5_wp*(er - el)/step
         end do
      end do lp
      if (allocated(error)) return

      call model%ncoord%get_coordination_number(mol, trans, cn, dcndr, dcndL)
      call model%local_charge(mol, trans, qloc, dqlocdr, dqlocdL)

      energy(:) = 0.0_wp
      call model%solve(mol, cn, qloc, dcndr, dcndL, dqlocdr, dqlocdL, energy, gradient, sigma)
      if (allocated(error)) return

      if (any(abs(sigma(:, :) - numsigma(:, :)) > thr2)) then
         call test_failed(error, "Derivative of energy does not match")
      end if

<<<<<<< HEAD
   end subroutine test_numsigma
=======
   call get_structure(mol, "X23", "cyanamide")
   call new_eeq2019_model(mol, model, error)
   if (allocated(error)) return
   call gen_test(error, mol, model, qref=ref)
>>>>>>> e3d2ae0e

   subroutine test_numdqdr(error, mol, model)

      !> Molecular structure data
      type(structure_type), intent(inout) :: mol

      !> Electronegativity equilibration model
      class(mchrg_model_type), intent(in) :: model

      !> Error handling
      type(error_type), allocatable, intent(out) :: error

      integer :: iat, ic
      real(wp), parameter :: cutoff = 25.0_wp
      real(wp), parameter :: step = 1.0e-6_wp
      real(wp), allocatable :: cn(:), dcndr(:, :, :), dcndL(:, :, :), trans(:, :)
      real(wp), allocatable :: qloc(:), dqlocdr(:, :, :), dqlocdL(:, :, :)
      real(wp), allocatable :: ql(:), qr(:), dqdr(:, :, :), dqdL(:, :, :)
      real(wp), allocatable :: numdr(:, :, :)

      call get_lattice_points(mol%periodic, mol%lattice, cutoff, trans)

      allocate (cn(mol%nat), dcndr(3, mol%nat, mol%nat), dcndL(3, 3, mol%nat), &
         & qloc(mol%nat), dqlocdr(3, mol%nat, mol%nat), dqlocdL(3, 3, mol%nat), &
         & ql(mol%nat), qr(mol%nat), dqdr(3, mol%nat, mol%nat), dqdL(3, 3, mol%nat), &
         & numdr(3, mol%nat, mol%nat))

      lp: do iat = 1, mol%nat
         do ic = 1, 3
            mol%xyz(ic, iat) = mol%xyz(ic, iat) + step
            call model%ncoord%get_coordination_number(mol, trans, cn)
            call model%local_charge(mol, trans, qloc)
            call model%solve(mol, cn, qloc, qvec=qr)
            if (allocated(error)) exit lp

            mol%xyz(ic, iat) = mol%xyz(ic, iat) - 2*step
            call model%ncoord%get_coordination_number(mol, trans, cn)
            call model%local_charge(mol, trans, qloc)
            call model%solve(mol, cn, qloc, qvec=ql)
            if (allocated(error)) exit lp

            mol%xyz(ic, iat) = mol%xyz(ic, iat) + step
            numdr(ic, iat, :) = 0.5_wp*(qr - ql)/step
         end do
      end do lp
      if (allocated(error)) return

      call model%ncoord%get_coordination_number(mol, trans, cn, dcndr, dcndL)
      call model%local_charge(mol, trans, qloc, dqlocdr, dqlocdL)

      call model%solve(mol, cn, qloc, dcndr, dcndL, dqlocdr, dqlocdL, dqdr=dqdr, dqdL=dqdL)
      if (allocated(error)) return

      if (any(abs(dqdr(:, :, :) - numdr(:, :, :)) > thr2)) then
         call test_failed(error, "Derivative of charges does not match")
      end if

   end subroutine test_numdqdr

   subroutine test_numdqdL(error, mol, model)

      !> Molecular structure data
      type(structure_type), intent(inout) :: mol

      !> Electronegativity equilibration model
      class(mchrg_model_type), intent(in) :: model

      !> Error handling
      type(error_type), allocatable, intent(out) :: error

      integer :: ic, jc
      real(wp), parameter :: cutoff = 25.0_wp
      real(wp), parameter :: step = 1.0e-6_wp, unity(3, 3) = reshape(&
         & [1, 0, 0, 0, 1, 0, 0, 0, 1], shape(unity))
      real(wp), allocatable :: cn(:), dcndr(:, :, :), dcndL(:, :, :), trans(:, :)
      real(wp), allocatable :: qloc(:), dqlocdr(:, :, :), dqlocdL(:, :, :)
      real(wp), allocatable :: qr(:), ql(:), dqdr(:, :, :), dqdL(:, :, :)
      real(wp), allocatable :: lattr(:, :), xyz(:, :), numdL(:, :, :)
      real(wp) :: eps(3, 3), lattice(3, 3)

      call get_lattice_points(mol%periodic, mol%lattice, cutoff, trans)

      allocate (cn(mol%nat), dcndr(3, mol%nat, mol%nat), dcndL(3, 3, mol%nat), &
         & qloc(mol%nat), dqlocdr(3, mol%nat, mol%nat), dqlocdL(3, 3, mol%nat), &
         & qr(mol%nat), ql(mol%nat), dqdr(3, mol%nat, mol%nat), dqdL(3, 3, mol%nat), &
         & xyz(3, mol%nat), numdL(3, 3, mol%nat))

      eps(:, :) = unity
      xyz(:, :) = mol%xyz
      lattice(:, :) = mol%lattice
      lattr = trans
      lp: do ic = 1, 3
         do jc = 1, 3
            eps(jc, ic) = eps(jc, ic) + step
            mol%xyz(:, :) = matmul(eps, xyz)
            mol%lattice(:, :) = matmul(eps, lattice)
            lattr(:, :) = matmul(eps, trans)
            call model%ncoord%get_coordination_number(mol, lattr, cn)
            call model%local_charge(mol, trans, qloc)
            call model%solve(mol, cn, qloc, qvec=qr)
            if (allocated(error)) exit lp

            eps(jc, ic) = eps(jc, ic) - 2*step
            mol%xyz(:, :) = matmul(eps, xyz)
            mol%lattice(:, :) = matmul(eps, lattice)
            lattr(:, :) = matmul(eps, trans)
            call model%ncoord%get_coordination_number(mol, lattr, cn)
            call model%local_charge(mol, trans, qloc)
            call model%solve(mol, cn, qloc, qvec=ql)
            if (allocated(error)) exit lp

            eps(jc, ic) = eps(jc, ic) + step
            mol%xyz(:, :) = xyz
            mol%lattice(:, :) = lattice
            lattr(:, :) = trans
            numdL(jc, ic, :) = 0.5_wp*(qr - ql)/step
         end do
      end do lp
      if (allocated(error)) return

      call model%ncoord%get_coordination_number(mol, trans, cn, dcndr, dcndL)
      call model%local_charge(mol, trans, qloc, dqlocdr, dqlocdL)

      call model%solve(mol, cn, qloc, dcndr, dcndL, dqlocdr, dqlocdL, dqdr=dqdr, dqdL=dqdL)
      if (allocated(error)) return

      if (any(abs(dqdL(:, :, :) - numdL(:, :, :)) > thr2)) then
         call test_failed(error, "Derivative of charges does not match")
      end if

   end subroutine test_numdqdL

   subroutine test_q_cyanamide(error)

      !> Error handling
      type(error_type), allocatable, intent(out) :: error

      type(structure_type) :: mol
      class(mchrg_model_type), allocatable :: model
      real(wp), parameter :: ref(40) = [&
         & 3.47274007973765E-1_wp, 3.47273017259661E-1_wp, 3.47276806231462E-1_wp, &
         & 3.47267235121650E-1_wp, 3.47288751410308E-1_wp, 3.47296840650318E-1_wp, &
         & 3.47299868243747E-1_wp, 3.47299359754750E-1_wp, 3.45885710186856E-1_wp, &
         & 3.45874246032015E-1_wp, 3.45888242047875E-1_wp, 3.45877451600398E-1_wp, &
         & 3.45902365123333E-1_wp, 3.45902162041418E-1_wp, 3.45900336974539E-1_wp, &
         & 3.45903770121699E-1_wp, 3.58996736955583E-1_wp, 3.58987991603151E-1_wp, &
         & 3.59000859720791E-1_wp, 3.58990960169615E-1_wp, 3.58990422147650E-1_wp, &
         & 3.58997842028106E-1_wp, 3.58997124263551E-1_wp, 3.59001728635141E-1_wp, &
         &-5.86637659146611E-1_wp, -5.86601835343945E-1_wp, -5.86625078062709E-1_wp, &
         &-5.86579999312624E-1_wp, -5.86654394920376E-1_wp, -5.86669360667441E-1_wp, &
         &-5.86667481028248E-1_wp, -5.86674873278027E-1_wp, -4.65529092171338E-1_wp, &
         &-4.65527713392387E-1_wp, -4.65546450764424E-1_wp, -4.65540905286785E-1_wp, &
         &-4.65529860758785E-1_wp, -4.65533757413217E-1_wp, -4.65527683275370E-1_wp, &
         &-4.65527691475100E-1_wp]

<<<<<<< HEAD
      call get_structure(mol, "X23", "cyanamide")
      call new_eeq2019_model(mol, model)
      call gen_test(error, mol, model, qref=ref)
=======
   call get_structure(mol, "X23", "formamide")
   call new_eeq2019_model(mol, model, error)
   if (allocated(error)) return
   call gen_test(error, mol, model, eref=ref)
>>>>>>> e3d2ae0e

   end subroutine test_q_cyanamide

   subroutine test_e_formamide(error)

      !> Error handling
      type(error_type), allocatable, intent(out) :: error

      type(structure_type) :: mol
      class(mchrg_model_type), allocatable :: model
      real(wp), parameter :: ref(24) = [&
         & 4.01878116759118E-1_wp, 4.01884779867146E-1_wp, 4.01836430415694E-1_wp, &
         & 4.01859412981015E-1_wp, 4.30132679242368E-1_wp, 4.30105708698129E-1_wp, &
         & 4.30085668404029E-1_wp, 4.30108945050621E-1_wp, 1.90400193163051E-1_wp, &
         & 1.90401822781550E-1_wp, 1.90404130981992E-1_wp, 1.90407447306916E-1_wp, &
         & 3.33868335196572E-1_wp, 3.33848682655264E-1_wp, 3.33875977331594E-1_wp, &
         & 3.33893030511429E-1_wp, -8.35635584733599E-1_wp, -8.35614926719694E-1_wp, &
         &-8.35542684637248E-1_wp, -8.35589488474056E-1_wp, -6.31079122091240E-1_wp, &
         &-6.31059677948463E-1_wp, -6.31085206912995E-1_wp, -6.31081747027041E-1_wp]

      call get_structure(mol, "X23", "formamide")
      call new_eeq2019_model(mol, model)
      call gen_test(error, mol, model, eref=ref)

<<<<<<< HEAD
   end subroutine test_e_formamide
=======
   call get_structure(mol, "X23", "CO2")
   call new_eeq2019_model(mol, model, error)
   if (allocated(error)) return
   call test_numgrad(error, mol, model)
>>>>>>> e3d2ae0e

   subroutine test_g_co2(error)

      !> Error handling
      type(error_type), allocatable, intent(out) :: error

      type(structure_type) :: mol
      class(mchrg_model_type), allocatable :: model

      call get_structure(mol, "X23", "CO2")
      call new_eeq2019_model(mol, model)
      call test_numgrad(error, mol, model)

   end subroutine test_g_co2

<<<<<<< HEAD
   subroutine test_s_ice(error)
=======
   call get_structure(mol, "ICE10", "vi")
   call new_eeq2019_model(mol, model, error)
   if (allocated(error)) return
   call test_numsigma(error, mol, model)
>>>>>>> e3d2ae0e

      !> Error handling
      type(error_type), allocatable, intent(out) :: error

      type(structure_type) :: mol
      class(mchrg_model_type), allocatable :: model

      call get_structure(mol, "ICE10", "vi")
      call new_eeq2019_model(mol, model)
      call test_numsigma(error, mol, model)

   end subroutine test_s_ice

   subroutine test_dqdr_urea(error)

<<<<<<< HEAD
      !> Error handling
      type(error_type), allocatable, intent(out) :: error
=======
   call get_structure(mol, "X23", "urea")
   call new_eeq2019_model(mol, model, error)
   if (allocated(error)) return
   call test_numdqdr(error, mol, model)
>>>>>>> e3d2ae0e

      type(structure_type) :: mol
      class(mchrg_model_type), allocatable :: model

      call get_structure(mol, "X23", "urea")
      call new_eeq2019_model(mol, model)
      call test_numdqdr(error, mol, model)

   end subroutine test_dqdr_urea

   subroutine test_dqdL_oxacb(error)

      !> Error handling
      type(error_type), allocatable, intent(out) :: error

<<<<<<< HEAD
      type(structure_type) :: mol
      class(mchrg_model_type), allocatable :: model
=======
   call get_structure(mol, "X23", "oxacb")
   call new_eeq2019_model(mol, model, error)
   if (allocated(error)) return
   call test_numdqdL(error, mol, model)
>>>>>>> e3d2ae0e

      call get_structure(mol, "X23", "oxacb")
      call new_eeq2019_model(mol, model)
      call test_numdqdL(error, mol, model)

   end subroutine test_dqdL_oxacb

end module test_pbc<|MERGE_RESOLUTION|>--- conflicted
+++ resolved
@@ -86,8 +86,7 @@
          allocate (qvec(mol%nat))
       end if
 
-<<<<<<< HEAD
-      call model%solve(mol, cn, qloc, energy=energy, qvec=qvec)
+      call model%solve(mol, error, cn, qloc, energy=energy, qvec=qvec)
       if (allocated(error)) return
 
       if (present(qref)) then
@@ -100,28 +99,6 @@
             print'("---")'
             print'(3es21.14)', qvec - qref
          end if
-=======
-   if (present(eref)) then
-      allocate(energy(mol%nat))
-      energy(:) = 0.0_wp
-   end if
-   if (present(qref)) then
-      allocate(qvec(mol%nat))
-   end if
-
-   call model%solve(mol, error, cn, qloc, energy=energy, qvec=qvec)
-   if (allocated(error)) return
-
-   if (present(qref)) then
-      if (any(abs(qvec - qref) > thr)) then
-         call test_failed(error, "Partial charges do not match")
-         print'(a)', "Charges:"
-         print'(3es21.14)', qvec
-         print'("---")'
-         print'(3es21.14)', qref
-         print'("---")'
-         print'(3es21.14)', qvec - qref
->>>>>>> e3d2ae0e
       end if
       if (allocated(error)) return
 
@@ -174,7 +151,7 @@
             mol%xyz(ic, iat) = mol%xyz(ic, iat) + step
             call model%ncoord%get_coordination_number(mol, trans, cn)
             call model%local_charge(mol, trans, qloc)
-            call model%solve(mol, cn, qloc, energy=energy)
+            call model%solve(mol, error, cn, qloc, energy=energy)
             if (allocated(error)) exit lp
             er = sum(energy)
 
@@ -182,7 +159,7 @@
             mol%xyz(ic, iat) = mol%xyz(ic, iat) - 2*step
             call model%ncoord%get_coordination_number(mol, trans, cn)
             call model%local_charge(mol, trans, qloc)
-            call model%solve(mol, cn, qloc, energy=energy)
+            call model%solve(mol, error, cn, qloc, energy=energy)
             if (allocated(error)) exit lp
             el = sum(energy)
 
@@ -196,10 +173,10 @@
       call model%local_charge(mol, trans, qloc, dqlocdr, dqlocdL)
 
       energy(:) = 0.0_wp
-      call model%solve(mol, cn, qloc, dcndr, dcndL, dqlocdr, dqlocdL, energy, gradient, sigma)
-      if (allocated(error)) return
-
-<<<<<<< HEAD
+      call model%solve(mol, error, cn, qloc, dcndr, dcndL, &
+         & dqlocdr, dqlocdL, energy, gradient, sigma)
+      if (allocated(error)) return
+
       if (any(abs(gradient(:, :) - numgrad(:, :)) > thr2)) then
          call test_failed(error, "Derivative of energy does not match")
       end if
@@ -207,260 +184,12 @@
    end subroutine test_numgrad
 
    subroutine test_numsigma(error, mol, model)
-=======
-   lp: do iat = 1, mol%nat
-      do ic = 1, 3
-         energy(:) = 0.0_wp
-         mol%xyz(ic, iat) = mol%xyz(ic, iat) + step
-         call model%ncoord%get_coordination_number(mol, trans, cn)
-         call model%local_charge(mol, trans, qloc)
-         call model%solve(mol, error, cn, qloc, energy=energy)
-         if (allocated(error)) exit lp
-         er = sum(energy)
-
-         energy(:) = 0.0_wp
-         mol%xyz(ic, iat) = mol%xyz(ic, iat) - 2*step
-         call model%ncoord%get_coordination_number(mol, trans, cn)
-         call model%local_charge(mol, trans, qloc)
-         call model%solve(mol, error, cn, qloc, energy=energy)
-         if (allocated(error)) exit lp
-         el = sum(energy)
-
-         mol%xyz(ic, iat) = mol%xyz(ic, iat) + step
-         numgrad(ic, iat) = 0.5_wp*(er - el)/step
-      end do
-   end do lp
-   if (allocated(error)) return
-
-   call model%ncoord%get_coordination_number(mol, trans, cn, dcndr, dcndL)
-   call model%local_charge(mol, trans, qloc, dqlocdr, dqlocdL)
-
-   energy(:) = 0.0_wp
-   call model%solve(mol, error, cn, qloc, dcndr, dcndL, &
-      & dqlocdr, dqlocdL, energy, gradient, sigma)
-   if (allocated(error)) return
-
-   if (any(abs(gradient(:, :) - numgrad(:, :)) > thr2)) then
-      call test_failed(error, "Derivative of energy does not match")
-   end if
-
-end subroutine test_numgrad
-
-
-subroutine test_numsigma(error, mol, model)
-
-   !> Molecular structure data
-   type(structure_type), intent(inout) :: mol
-
-   !> Electronegativity equilibration model 
-   class(mchrg_model_type), intent(in) :: model
-
-   !> Error handling
-   type(error_type), allocatable, intent(out) :: error
-
-   integer :: ic, jc
-   real(wp), parameter :: cutoff = 25.0_wp
-   real(wp), parameter :: step = 1.0e-6_wp, unity(3, 3) = reshape(&
-      & [1, 0, 0, 0, 1, 0, 0, 0, 1], shape(unity))
-   real(wp), allocatable :: cn(:), dcndr(:, :, :), dcndL(:, :, :), trans(:, :)
-   real(wp), allocatable :: qloc(:), dqlocdr(:, :, :), dqlocdL(:, :, :)
-   real(wp), allocatable :: energy(:), gradient(:, :)
-   real(wp), allocatable :: lattr(:, :), xyz(:, :)
-   real(wp) :: er, el, eps(3, 3), numsigma(3, 3), sigma(3, 3), lattice(3, 3)
-
-   call get_lattice_points(mol%periodic, mol%lattice, cutoff, trans)
-
-   allocate(cn(mol%nat), dcndr(3, mol%nat, mol%nat), dcndL(3, 3, mol%nat), &
-      & qloc(mol%nat), dqlocdr(3, mol%nat, mol%nat), dqlocdL(3, 3, mol%nat), &
-      & energy(mol%nat), gradient(3, mol%nat), xyz(3, mol%nat))
-   energy(:) = 0.0_wp
-   gradient(:, :) = 0.0_wp
-   sigma(:, :) = 0.0_wp
-
-   eps(:, :) = unity
-   xyz(:, :) = mol%xyz
-   lattice(:, :) = mol%lattice
-   lattr = trans
-   lp: do ic = 1, 3
-      do jc = 1, 3
-         energy(:) = 0.0_wp
-         eps(jc, ic) = eps(jc, ic) + step
-         mol%xyz(:, :) = matmul(eps, xyz)
-         mol%lattice(:, :) = matmul(eps, lattice)
-         lattr(:, :) = matmul(eps, trans)
-         call model%ncoord%get_coordination_number(mol, lattr, cn)
-         call model%local_charge(mol, trans, qloc)
-         call model%solve(mol, error, cn, qloc, energy=energy)
-         if (allocated(error)) exit lp
-         er = sum(energy)
-
-         energy(:) = 0.0_wp
-         eps(jc, ic) = eps(jc, ic) - 2*step
-         mol%xyz(:, :) = matmul(eps, xyz)
-         mol%lattice(:, :) = matmul(eps, lattice)
-         lattr(:, :) = matmul(eps, trans)
-         call model%ncoord%get_coordination_number(mol, lattr, cn)
-         call model%local_charge(mol, trans, qloc)
-         call model%solve(mol, error, cn, qloc, energy=energy)
-         if (allocated(error)) exit lp
-         el = sum(energy)
-
-         eps(jc, ic) = eps(jc, ic) + step
-         mol%xyz(:, :) = xyz
-         mol%lattice(:, :) = lattice
-         lattr(:, :) = trans
-         numsigma(jc, ic) = 0.5_wp*(er - el)/step
-      end do
-   end do lp
-   if (allocated(error)) return
-
-   call model%ncoord%get_coordination_number(mol, trans, cn, dcndr, dcndL)
-   call model%local_charge(mol, trans, qloc, dqlocdr, dqlocdL)
-
-   energy(:) = 0.0_wp
-   call model%solve(mol, error, cn, qloc, dcndr, dcndL, &
-      & dqlocdr, dqlocdL, energy, gradient, sigma)
-   if (allocated(error)) return
-
-   if (any(abs(sigma(:, :) - numsigma(:, :)) > thr2)) then
-      call test_failed(error, "Derivative of energy does not match")
-   end if
-
-end subroutine test_numsigma
-
-
-subroutine test_numdqdr(error, mol, model)
-
-   !> Molecular structure data
-   type(structure_type), intent(inout) :: mol
-
-   !> Electronegativity equilibration model 
-   class(mchrg_model_type), intent(in) :: model
-
-   !> Error handling
-   type(error_type), allocatable, intent(out) :: error
-
-   integer :: iat, ic
-   real(wp), parameter :: cutoff = 25.0_wp
-   real(wp), parameter :: step = 1.0e-6_wp
-   real(wp), allocatable :: cn(:), dcndr(:, :, :), dcndL(:, :, :), trans(:, :)
-   real(wp), allocatable :: qloc(:), dqlocdr(:, :, :), dqlocdL(:, :, :)
-   real(wp), allocatable :: ql(:), qr(:), dqdr(:, :, :), dqdL(:, :, :)
-   real(wp), allocatable :: numdr(:, :, :)
-
-   call get_lattice_points(mol%periodic, mol%lattice, cutoff, trans)
-
-   allocate(cn(mol%nat), dcndr(3, mol%nat, mol%nat), dcndL(3, 3, mol%nat), &
-      & qloc(mol%nat), dqlocdr(3, mol%nat, mol%nat), dqlocdL(3, 3, mol%nat), &
-      & ql(mol%nat), qr(mol%nat), dqdr(3, mol%nat, mol%nat), dqdL(3, 3, mol%nat), &
-      & numdr(3, mol%nat, mol%nat))
-
-   lp: do iat = 1, mol%nat
-      do ic = 1, 3
-         mol%xyz(ic, iat) = mol%xyz(ic, iat) + step
-         call model%ncoord%get_coordination_number(mol, trans, cn)
-         call model%local_charge(mol, trans, qloc)
-         call model%solve(mol, error, cn, qloc, qvec=qr)
-         if (allocated(error)) exit lp
-
-         mol%xyz(ic, iat) = mol%xyz(ic, iat) - 2*step
-         call model%ncoord%get_coordination_number(mol, trans, cn)
-         call model%local_charge(mol, trans, qloc)
-         call model%solve(mol, error, cn, qloc, qvec=ql)
-         if (allocated(error)) exit lp
-
-         mol%xyz(ic, iat) = mol%xyz(ic, iat) + step
-         numdr(ic, iat, :) = 0.5_wp*(qr - ql)/step
-      end do
-   end do lp
-   if (allocated(error)) return
-
-   call model%ncoord%get_coordination_number(mol, trans, cn, dcndr, dcndL)
-   call model%local_charge(mol, trans, qloc, dqlocdr, dqlocdL)
-
-   call model%solve(mol, error, cn, qloc, dcndr, dcndL, dqlocdr, dqlocdL, dqdr=dqdr, dqdL=dqdL)
-   if (allocated(error)) return
-
-   if (any(abs(dqdr(:, :, :) - numdr(:, :, :)) > thr2)) then
-      call test_failed(error, "Derivative of charges does not match")
-   end if
-
-end subroutine test_numdqdr
-
-
-subroutine test_numdqdL(error, mol, model)
-
-   !> Molecular structure data
-   type(structure_type), intent(inout) :: mol
-
-   !> Electronegativity equilibration model 
-   class(mchrg_model_type), intent(in) :: model
-
-   !> Error handling
-   type(error_type), allocatable, intent(out) :: error
-
-   integer :: ic, jc
-   real(wp), parameter :: cutoff = 25.0_wp
-   real(wp), parameter :: step = 1.0e-6_wp, unity(3, 3) = reshape(&
-      & [1, 0, 0, 0, 1, 0, 0, 0, 1], shape(unity))
-   real(wp), allocatable :: cn(:), dcndr(:, :, :), dcndL(:, :, :), trans(:, :)
-   real(wp), allocatable :: qloc(:), dqlocdr(:, :, :), dqlocdL(:, :, :)
-   real(wp), allocatable :: qr(:), ql(:), dqdr(:, :, :), dqdL(:, :, :)
-   real(wp), allocatable :: lattr(:, :), xyz(:, :), numdL(:, :, :)
-   real(wp) :: eps(3, 3), lattice(3, 3)
-
-   call get_lattice_points(mol%periodic, mol%lattice, cutoff, trans)
-
-   allocate(cn(mol%nat), dcndr(3, mol%nat, mol%nat), dcndL(3, 3, mol%nat), &
-      & qloc(mol%nat), dqlocdr(3, mol%nat, mol%nat), dqlocdL(3, 3, mol%nat), &
-      & qr(mol%nat), ql(mol%nat), dqdr(3, mol%nat, mol%nat), dqdL(3, 3, mol%nat), &
-      & xyz(3, mol%nat), numdL(3, 3, mol%nat))
-
-   eps(:, :) = unity
-   xyz(:, :) = mol%xyz
-   lattice(:, :) = mol%lattice
-   lattr = trans
-   lp: do ic = 1, 3
-      do jc = 1, 3
-         eps(jc, ic) = eps(jc, ic) + step
-         mol%xyz(:, :) = matmul(eps, xyz)
-         mol%lattice(:, :) = matmul(eps, lattice)
-         lattr(:, :) = matmul(eps, trans)
-         call model%ncoord%get_coordination_number(mol, lattr, cn)
-         call model%local_charge(mol, trans, qloc)
-         call model%solve(mol, error, cn, qloc, qvec=qr)
-         if (allocated(error)) exit lp
-
-         eps(jc, ic) = eps(jc, ic) - 2*step
-         mol%xyz(:, :) = matmul(eps, xyz)
-         mol%lattice(:, :) = matmul(eps, lattice)
-         lattr(:, :) = matmul(eps, trans)
-         call model%ncoord%get_coordination_number(mol, lattr, cn)
-         call model%local_charge(mol, trans, qloc)
-         call model%solve(mol, error, cn, qloc, qvec=ql)
-         if (allocated(error)) exit lp
-
-         eps(jc, ic) = eps(jc, ic) + step
-         mol%xyz(:, :) = xyz
-         mol%lattice(:, :) = lattice
-         lattr(:, :) = trans
-         numdL(jc, ic, :) = 0.5_wp*(qr - ql)/step
-      end do
-   end do lp
-   if (allocated(error)) return
->>>>>>> e3d2ae0e
 
       !> Molecular structure data
       type(structure_type), intent(inout) :: mol
 
-<<<<<<< HEAD
       !> Electronegativity equilibration model
       class(mchrg_model_type), intent(in) :: model
-=======
-   call model%solve(mol, error, cn, qloc, dcndr, dcndL, &
-      & dqlocdr, dqlocdL, dqdr=dqdr, dqdL=dqdL)
-   if (allocated(error)) return
->>>>>>> e3d2ae0e
 
       !> Error handling
       type(error_type), allocatable, intent(out) :: error
@@ -497,7 +226,7 @@
             lattr(:, :) = matmul(eps, trans)
             call model%ncoord%get_coordination_number(mol, lattr, cn)
             call model%local_charge(mol, trans, qloc)
-            call model%solve(mol, cn, qloc, energy=energy)
+            call model%solve(mol, error, cn, qloc, energy=energy)
             if (allocated(error)) exit lp
             er = sum(energy)
 
@@ -508,7 +237,7 @@
             lattr(:, :) = matmul(eps, trans)
             call model%ncoord%get_coordination_number(mol, lattr, cn)
             call model%local_charge(mol, trans, qloc)
-            call model%solve(mol, cn, qloc, energy=energy)
+            call model%solve(mol, error, cn, qloc, energy=energy)
             if (allocated(error)) exit lp
             el = sum(energy)
 
@@ -525,21 +254,15 @@
       call model%local_charge(mol, trans, qloc, dqlocdr, dqlocdL)
 
       energy(:) = 0.0_wp
-      call model%solve(mol, cn, qloc, dcndr, dcndL, dqlocdr, dqlocdL, energy, gradient, sigma)
+      call model%solve(mol, error, cn, qloc, dcndr, dcndL, &
+         & dqlocdr, dqlocdL, energy, gradient, sigma)
       if (allocated(error)) return
 
       if (any(abs(sigma(:, :) - numsigma(:, :)) > thr2)) then
          call test_failed(error, "Derivative of energy does not match")
       end if
 
-<<<<<<< HEAD
    end subroutine test_numsigma
-=======
-   call get_structure(mol, "X23", "cyanamide")
-   call new_eeq2019_model(mol, model, error)
-   if (allocated(error)) return
-   call gen_test(error, mol, model, qref=ref)
->>>>>>> e3d2ae0e
 
    subroutine test_numdqdr(error, mol, model)
 
@@ -572,13 +295,13 @@
             mol%xyz(ic, iat) = mol%xyz(ic, iat) + step
             call model%ncoord%get_coordination_number(mol, trans, cn)
             call model%local_charge(mol, trans, qloc)
-            call model%solve(mol, cn, qloc, qvec=qr)
+            call model%solve(mol, error, cn, qloc, qvec=qr)
             if (allocated(error)) exit lp
 
             mol%xyz(ic, iat) = mol%xyz(ic, iat) - 2*step
             call model%ncoord%get_coordination_number(mol, trans, cn)
             call model%local_charge(mol, trans, qloc)
-            call model%solve(mol, cn, qloc, qvec=ql)
+            call model%solve(mol, error, cn, qloc, qvec=ql)
             if (allocated(error)) exit lp
 
             mol%xyz(ic, iat) = mol%xyz(ic, iat) + step
@@ -590,7 +313,7 @@
       call model%ncoord%get_coordination_number(mol, trans, cn, dcndr, dcndL)
       call model%local_charge(mol, trans, qloc, dqlocdr, dqlocdL)
 
-      call model%solve(mol, cn, qloc, dcndr, dcndL, dqlocdr, dqlocdL, dqdr=dqdr, dqdL=dqdL)
+      call model%solve(mol, error, cn, qloc, dcndr, dcndL, dqlocdr, dqlocdL, dqdr=dqdr, dqdL=dqdL)
       if (allocated(error)) return
 
       if (any(abs(dqdr(:, :, :) - numdr(:, :, :)) > thr2)) then
@@ -639,7 +362,7 @@
             lattr(:, :) = matmul(eps, trans)
             call model%ncoord%get_coordination_number(mol, lattr, cn)
             call model%local_charge(mol, trans, qloc)
-            call model%solve(mol, cn, qloc, qvec=qr)
+            call model%solve(mol, error, cn, qloc, qvec=qr)
             if (allocated(error)) exit lp
 
             eps(jc, ic) = eps(jc, ic) - 2*step
@@ -648,7 +371,7 @@
             lattr(:, :) = matmul(eps, trans)
             call model%ncoord%get_coordination_number(mol, lattr, cn)
             call model%local_charge(mol, trans, qloc)
-            call model%solve(mol, cn, qloc, qvec=ql)
+            call model%solve(mol, error, cn, qloc, qvec=ql)
             if (allocated(error)) exit lp
 
             eps(jc, ic) = eps(jc, ic) + step
@@ -663,7 +386,8 @@
       call model%ncoord%get_coordination_number(mol, trans, cn, dcndr, dcndL)
       call model%local_charge(mol, trans, qloc, dqlocdr, dqlocdL)
 
-      call model%solve(mol, cn, qloc, dcndr, dcndL, dqlocdr, dqlocdL, dqdr=dqdr, dqdL=dqdL)
+      call model%solve(mol, error, cn, qloc, dcndr, dcndL, &
+         & dqlocdr, dqlocdL, dqdr=dqdr, dqdL=dqdL)
       if (allocated(error)) return
 
       if (any(abs(dqdL(:, :, :) - numdL(:, :, :)) > thr2)) then
@@ -695,16 +419,10 @@
          &-4.65529860758785E-1_wp, -4.65533757413217E-1_wp, -4.65527683275370E-1_wp, &
          &-4.65527691475100E-1_wp]
 
-<<<<<<< HEAD
       call get_structure(mol, "X23", "cyanamide")
-      call new_eeq2019_model(mol, model)
+      call new_eeq2019_model(mol, model, error)
+      if (allocated(error)) return
       call gen_test(error, mol, model, qref=ref)
-=======
-   call get_structure(mol, "X23", "formamide")
-   call new_eeq2019_model(mol, model, error)
-   if (allocated(error)) return
-   call gen_test(error, mol, model, eref=ref)
->>>>>>> e3d2ae0e
 
    end subroutine test_q_cyanamide
 
@@ -726,17 +444,11 @@
          &-6.31059677948463E-1_wp, -6.31085206912995E-1_wp, -6.31081747027041E-1_wp]
 
       call get_structure(mol, "X23", "formamide")
-      call new_eeq2019_model(mol, model)
+      call new_eeq2019_model(mol, model, error)
+      if (allocated(error)) return
       call gen_test(error, mol, model, eref=ref)
 
-<<<<<<< HEAD
    end subroutine test_e_formamide
-=======
-   call get_structure(mol, "X23", "CO2")
-   call new_eeq2019_model(mol, model, error)
-   if (allocated(error)) return
-   call test_numgrad(error, mol, model)
->>>>>>> e3d2ae0e
 
    subroutine test_g_co2(error)
 
@@ -747,19 +459,13 @@
       class(mchrg_model_type), allocatable :: model
 
       call get_structure(mol, "X23", "CO2")
-      call new_eeq2019_model(mol, model)
+      call new_eeq2019_model(mol, model, error)
+      if (allocated(error)) return
       call test_numgrad(error, mol, model)
 
    end subroutine test_g_co2
 
-<<<<<<< HEAD
    subroutine test_s_ice(error)
-=======
-   call get_structure(mol, "ICE10", "vi")
-   call new_eeq2019_model(mol, model, error)
-   if (allocated(error)) return
-   call test_numsigma(error, mol, model)
->>>>>>> e3d2ae0e
 
       !> Error handling
       type(error_type), allocatable, intent(out) :: error
@@ -768,28 +474,23 @@
       class(mchrg_model_type), allocatable :: model
 
       call get_structure(mol, "ICE10", "vi")
-      call new_eeq2019_model(mol, model)
+      call new_eeq2019_model(mol, model, error)
+      if (allocated(error)) return
       call test_numsigma(error, mol, model)
 
    end subroutine test_s_ice
 
    subroutine test_dqdr_urea(error)
 
-<<<<<<< HEAD
-      !> Error handling
-      type(error_type), allocatable, intent(out) :: error
-=======
-   call get_structure(mol, "X23", "urea")
-   call new_eeq2019_model(mol, model, error)
-   if (allocated(error)) return
-   call test_numdqdr(error, mol, model)
->>>>>>> e3d2ae0e
+      !> Error handling
+      type(error_type), allocatable, intent(out) :: error
 
       type(structure_type) :: mol
       class(mchrg_model_type), allocatable :: model
 
       call get_structure(mol, "X23", "urea")
-      call new_eeq2019_model(mol, model)
+      call new_eeq2019_model(mol, model, error)
+      if (allocated(error)) return
       call test_numdqdr(error, mol, model)
 
    end subroutine test_dqdr_urea
@@ -799,18 +500,12 @@
       !> Error handling
       type(error_type), allocatable, intent(out) :: error
 
-<<<<<<< HEAD
       type(structure_type) :: mol
       class(mchrg_model_type), allocatable :: model
-=======
-   call get_structure(mol, "X23", "oxacb")
-   call new_eeq2019_model(mol, model, error)
-   if (allocated(error)) return
-   call test_numdqdL(error, mol, model)
->>>>>>> e3d2ae0e
 
       call get_structure(mol, "X23", "oxacb")
-      call new_eeq2019_model(mol, model)
+      call new_eeq2019_model(mol, model, error)
+      if (allocated(error)) return
       call test_numdqdL(error, mol, model)
 
    end subroutine test_dqdL_oxacb
