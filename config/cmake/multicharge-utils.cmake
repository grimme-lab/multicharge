# This file is part of multicharge.
# SPDX-Identifier: Apache-2.0
#
# Licensed under the Apache License, Version 2.0 (the "License");
# you may not use this file except in compliance with the License.
# You may obtain a copy of the License at
#
#     http://www.apache.org/licenses/LICENSE-2.0
#
# Unless required by applicable law or agreed to in writing, software
# distributed under the License is distributed on an "AS IS" BASIS,
# WITHOUT WARRANTIES OR CONDITIONS OF ANY KIND, either express or implied.
# See the License for the specific language governing permissions and
# limitations under the License.

# Handling of subproject dependencies
macro(
  "multicharge_find_package"
  package
  methods
  url
<<<<<<< HEAD
  tag
=======
  rev
>>>>>>> 98a11ac5
)
  string(TOLOWER "${package}" _pkg_lc)
  string(TOUPPER "${package}" _pkg_uc)

  foreach(method in ITEMS ${methods})

    if(TARGET "${package}::${package}")
      break()
    endif()

    if("${method}" STREQUAL "cmake")
      message(STATUS "${package}: Find installed package")
      find_package("${package}" CONFIG)
      if("${package}_FOUND")
        message(STATUS "${package}: Found installed package")
        break()
      endif()
    endif()

    if("${method}" STREQUAL "pkgconf")
      find_package(PkgConfig QUIET)
      pkg_check_modules("${_pkg_uc}" QUIET "${package}")
      if("${_pkg_uc}_FOUND")
        message(STATUS "Found ${package} via pkg-config")

        add_library("${package}::${package}" INTERFACE IMPORTED)
        target_link_libraries(
          "${package}::${package}"
          INTERFACE
          "${${_pkg_uc}_LINK_LIBRARIES}"
        )
        target_include_directories(
          "${package}::${package}"
          INTERFACE
          "${${_pkg_uc}_INCLUDE_DIRS}"
        )
        break()
      endif()
    endif()

    if("${method}" STREQUAL "subproject")
      set("${_pkg_uc}_SOURCE_DIR" "${PROJECT_SOURCE_DIR}/subprojects/${package}")
      set("${_pkg_uc}_BINARY_DIR" "${PROJECT_BINARY_DIR}/subprojects/${package}")
      if(EXISTS "${${_pkg_uc}_SOURCE_DIR}/CMakeLists.txt")
        message(STATUS "Include ${package} from subprojects")
        add_subdirectory(
          "${${_pkg_uc}_SOURCE_DIR}"
          "${${_pkg_uc}_BINARY_DIR}"
        )

        add_library("${package}::${package}" INTERFACE IMPORTED)
        target_link_libraries("${package}::${package}" INTERFACE "${package}")

        # We need the module directory in the subproject before we finish the configure stage
        if(NOT EXISTS "${${_pkg_uc}_BINARY_DIR}/include")
          file(MAKE_DIRECTORY "${${_pkg_uc}_BINARY_DIR}/include")
        endif()

        break()
      endif()
    endif()

    if("${method}" STREQUAL "fetch")
      message(STATUS "Retrieving ${package} from ${url}")
      include(FetchContent)
      FetchContent_Declare(
        "${_pkg_lc}"
        GIT_REPOSITORY "${url}"
<<<<<<< HEAD
        GIT_TAG "${tag}"
=======
        GIT_TAG "${rev}"
>>>>>>> 98a11ac5
      )
      FetchContent_MakeAvailable("${_pkg_lc}")

      add_library("${package}::${package}" INTERFACE IMPORTED)
      target_link_libraries("${package}::${package}" INTERFACE "${package}")

      # We need the module directory in the subproject before we finish the configure stage
      FetchContent_GetProperties("${_pkg_lc}" BINARY_DIR "${_pkg_uc}_BINARY_DIR")
      if(NOT EXISTS "${${_pkg_uc}_BINARY_DIR}/include")
        file(MAKE_DIRECTORY "${${_pkg_uc}_BINARY_DIR}/include")
      endif()

      break()
    endif()

  endforeach()

  unset(_pkg_lc)
  unset(_pkg_uc)

  if(NOT TARGET "${package}::${package}")
    message(FATAL_ERROR "Could not find dependency ${package}")
  endif()

endmacro()<|MERGE_RESOLUTION|>--- conflicted
+++ resolved
@@ -19,11 +19,7 @@
   package
   methods
   url
-<<<<<<< HEAD
-  tag
-=======
   rev
->>>>>>> 98a11ac5
 )
   string(TOLOWER "${package}" _pkg_lc)
   string(TOUPPER "${package}" _pkg_uc)
@@ -92,11 +88,7 @@
       FetchContent_Declare(
         "${_pkg_lc}"
         GIT_REPOSITORY "${url}"
-<<<<<<< HEAD
-        GIT_TAG "${tag}"
-=======
         GIT_TAG "${rev}"
->>>>>>> 98a11ac5
       )
       FetchContent_MakeAvailable("${_pkg_lc}")
 
