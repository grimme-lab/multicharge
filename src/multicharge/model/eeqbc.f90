! This file is part of multicharge.
! SPDX-Identifier: Apache-2.0
!
! Licensed under the Apache License, Version 2.0 (the "License");
! you may not use this file except in compliance with the License.
! You may obtain a copy of the License at
!
!     http://www.apache.org/licenses/LICENSE-2.0
!
! Unless required by applicable law or agreed to in writing, software
! distributed under the License is distributed on an "AS IS" BASIS,
! WITHOUT WARRANTIES OR CONDITIONS OF ANY KIND, either express or implied.
! See the License for the specific language governing permissions and
! limitations under the License.

!> @file multicharge/model/eeqbc.f90
!> Provides implementation of the bond capacitor electronegativity equilibration model (EEQ_BC)

!> Bond capacitor electronegativity equilibration charge model
module multicharge_model_eeqbc

   use iso_fortran_env, only: output_unit

   use mctc_env, only: wp
   use mctc_io, only: structure_type
   use mctc_io_constants, only: pi
   use mctc_io_convert, only: autoaa
   use mctc_io_math, only: matdet_3x3
   use mctc_ncoord, only: new_ncoord
   use multicharge_wignerseitz, only: wignerseitz_cell_type
   use multicharge_model_type, only: mchrg_model_type, get_dir_trans, get_rec_trans
   use multicharge_blas, only: gemv, gemm
   use multicharge_model_cache, only: cache_container, model_cache
   implicit none
   private

   public :: eeqbc_model, new_eeqbc_model

   !> Cache for the EEQ-BC charge model
   type, extends(model_cache) :: eeqbc_cache
      !> Local charges
      real(wp), allocatable :: qloc(:)
      !> Local charge dr derivative
      real(wp), allocatable :: dqlocdr(:, :, :)
      !> Local charge dL derivative
      real(wp), allocatable :: dqlocdL(:, :, :)
      !> Full Maxwell capacitance matrix for 0d case
      real(wp), allocatable :: cmat(:, :)
      !> Diagonal elements of Maxwell capacitance matrix for every WSC image
      real(wp), allocatable :: cdiag(:, :)
      !> Derivative of Maxwell capacitance matrix w.r.t positions
      real(wp), allocatable :: dcdr(:, :, :)
      !> Derivative of Maxwell capacitance matrix w.r.t lattice vectors
      real(wp), allocatable :: dcdL(:, :, :)
      !> Store tmp array from xvec calculation for reuse
      real(wp), allocatable :: xtmp(:)
   end type eeqbc_cache

   type, extends(mchrg_model_type) :: eeqbc_model
      !> Bond capacitance
      real(wp), allocatable :: cap(:)
      !> Average coordination number
      real(wp), allocatable :: avg_cn(:)
      !> Exponent of error function in bond capacitance
      real(wp) :: kbc
      !> Exponent of the distance/CN normalization
      real(wp) :: norm_exp
      !> vdW radii
      real(wp), allocatable :: rvdw(:, :)
   contains
      !> Update and allocate cache
      procedure :: update
      !> Calculate Coulomb matrix
      procedure :: get_coulomb_matrix
      !> Calculate derivatives of Coulomb matrix
      procedure :: get_coulomb_derivs
      !> Calculate right-hand side (electronegativity vector)
      procedure :: get_xvec
      !> Calculate derivatives of EN vector
      procedure :: get_xvec_derivs
      !> Calculate Coulomb matrix
      procedure :: get_amat_0d
      !> Calculate Coulomb matrix periodic
      procedure :: get_amat_3d
      !> Calculate Coulomb matrix derivative
      procedure :: get_damat_0d
      !> Calculate Coulomb matrix derivative periodic
      procedure :: get_damat_3d
      !> Calculate constraint matrix (molecular case)
      procedure :: get_cmat_0d
      !> Calculate full WSC image summed constraint matrix (periodic case)
      procedure :: get_cmat_3d
      !> Calculate diagonal contributions (periodic case)
      procedure :: get_cdiag_3d
      !> Calculate constraint matrix derivatives (molecular)
      procedure :: get_dcmat_0d
      ! procedure :: get_dcmat_3d
   end type eeqbc_model

   real(wp), parameter :: sqrtpi = sqrt(pi)
   real(wp), parameter :: sqrt2pi = sqrt(2.0_wp/pi)
   real(wp), parameter :: eps = sqrt(epsilon(0.0_wp))

   !> Default exponent of distance/CN normalization
   real(wp), parameter :: default_norm_exp = 1.0_wp

   !> Default exponent of error function in bond capacitance
   real(wp), parameter :: default_kbc = 0.65_wp
contains

   subroutine new_eeqbc_model(self, mol, chi, rad, eta, kcnchi, kqchi, kqeta, &
      & kcnrad, cap, avg_cn, kbc, cutoff, cn_exp, rcov, en, cn_max, norm_exp, &
      & dielectric, rvdw)
      !> Bond capacitor electronegativity equilibration model
      type(eeqbc_model), intent(out) :: self
      !> Molecular structure data
      type(structure_type), intent(in) :: mol
      !> Electronegativity
      real(wp), intent(in) :: chi(:)
      !> Exponent gaussian charge
      real(wp), intent(in) :: rad(:)
      !> Chemical hardness
      real(wp), intent(in) :: eta(:)
      !> CN scaling factor for electronegativity
      real(wp), intent(in) :: kcnchi(:)
      !> Local charge scaling factor for electronegativity
      real(wp), intent(in) :: kqchi(:)
      !> Local charge scaling factor for chemical hardness
      real(wp), intent(in) :: kqeta(:)
      !> CN scaling factor for charge width
      real(wp), intent(in) :: kcnrad
      !> Bond capacitance
      real(wp), intent(in) :: cap(:)
      !> Average coordination number
      real(wp), intent(in) :: avg_cn(:)
      !> Exponent of error function in bond capacitance
      real(wp), intent(in), optional :: kbc
      !> Exponent of the distance normalization
      real(wp), intent(in), optional :: norm_exp
      !> Cutoff radius for coordination number
      real(wp), intent(in), optional :: cutoff
      !> Steepness of the CN counting function
      real(wp), intent(in), optional :: cn_exp
      !> Covalent radii for CN
      real(wp), intent(in), optional :: rcov(:)
      !> Maximum CN cutoff for CN
      real(wp), intent(in), optional :: cn_max
      !> Pauling electronegativities normalized to fluorine
      real(wp), intent(in), optional :: en(:)
      !> Dielectric constant of the surrounding medium
      real(wp), intent(in), optional :: dielectric
      !> Van-der-Waals radii
      real(wp), intent(in), optional :: rvdw(:, :)

      self%chi = chi
      self%rad = rad
      self%eta = eta
      self%kcnchi = kcnchi
      self%kqchi = kqchi
      self%kqeta = kqeta
      self%kcnrad = kcnrad
      self%cap = cap
      self%avg_cn = avg_cn
      self%rvdw = rvdw

      if (present(kbc)) then
         self%kbc = kbc
      else
         self%kbc = default_kbc
      end if

      if (present(norm_exp)) then
         self%norm_exp = norm_exp
      else
         self%norm_exp = default_norm_exp
      end if

      if (present(dielectric)) then
         self%dielectric = dielectric
      else
         self%dielectric = 1.0_wp
      end if

      ! Coordination number
      call new_ncoord(self%ncoord, mol, "erf", cutoff=cutoff, kcn=cn_exp, &
         & rcov=rcov, cut=cn_max, norm_exp=self%norm_exp)
      ! Electronegativity weighted coordination number for local charge
      call new_ncoord(self%ncoord_en, mol, "erf_en", cutoff=cutoff, kcn=cn_exp, &
         & rcov=rcov, en=en, cut=cn_max, norm_exp=self%norm_exp)

   end subroutine new_eeqbc_model

   subroutine update(self, mol, cache, cn, qloc, dcndr, dcndL, dqlocdr, dqlocdL)
      class(eeqbc_model), intent(in) :: self
      type(structure_type), intent(in) :: mol
      type(cache_container), intent(inout) :: cache
      real(wp), intent(in) :: cn(:)
      real(wp), intent(in), optional :: qloc(:)
      real(wp), intent(in), optional :: dcndr(:, :, :)
      real(wp), intent(in), optional :: dcndL(:, :, :)
      real(wp), intent(in), optional :: dqlocdr(:, :, :)
      real(wp), intent(in), optional :: dqlocdL(:, :, :)

      logical :: grad

      type(eeqbc_cache), pointer :: ptr

      call taint(cache, ptr)
      call ptr%update(mol)

      grad = present(dcndr) .and. present(dcndL) .and. present(dqlocdr) .and. present(dqlocdL)

      ! Refer CN and local charge arrays in cache
      ptr%cn = cn
      if (present(qloc)) then
         ptr%qloc = qloc
      else
         error stop "qloc required for eeqbc"
      end if

      if (grad) then
         ptr%dcndr = dcndr
         ptr%dcndL = dcndL
         ptr%dqlocdr = dqlocdr
         ptr%dqlocdL = dqlocdL
      end if

      ! Allocate (for get_xvec and xvec_derivs)
      if (.not. allocated(ptr%xtmp)) then
         allocate (ptr%xtmp(mol%nat + 1))
      end if

      ! Allocate cmat
      if (.not. allocated(ptr%cmat)) then
         allocate (ptr%cmat(mol%nat + 1, mol%nat + 1))
      end if

      if (any(mol%periodic)) then
         ! Allocate cmat diagonal WSC image contributions
         if (.not. allocated(ptr%cdiag)) then
            allocate (ptr%cdiag(mol%nat, ptr%wsc%nimg_max))
         end if
         ! Get full cmat sum over all WSC images (for get_xvec and xvec_derivs)
         call self%get_cmat_3d(mol, ptr%wsc, ptr%cmat)
         ! Get cmat diagonal contributions for all WSC images (for amat)
         call self%get_cdiag_3d(mol, ptr%wsc, ptr%cdiag)
         ! if (grad) then
         ! call self%get_dcmat_3d()
         ! end if
      else
         call self%get_cmat_0d(mol, ptr%cmat)

         ! cmat gradients
         if (grad) then
            if (.not. allocated(ptr%dcdr) .and. .not. allocated(ptr%dcdL)) then
               allocate (ptr%dcdr(3, mol%nat, mol%nat + 1), ptr%dcdL(3, 3, mol%nat + 1))
            end if
            call self%get_dcmat_0d(mol, ptr%dcdr, ptr%dcdL)
         end if
      end if

   end subroutine update

   subroutine get_xvec(self, mol, cache, xvec)
      class(eeqbc_model), intent(in) :: self
      type(structure_type), intent(in) :: mol
      type(cache_container), intent(inout) :: cache
      real(wp), intent(out) :: xvec(:)

      type(eeqbc_cache), pointer :: ptr

      integer :: iat, izp

      call view(cache, ptr)

      !$omp parallel do default(none) schedule(runtime) &
      !$omp shared(mol, self, ptr) private(iat, izp)
      do iat = 1, mol%nat
         izp = mol%id(iat)
         ptr%xtmp(iat) = -self%chi(izp) + self%kcnchi(izp)*ptr%cn(iat) &
            & + self%kqchi(izp)*ptr%qloc(iat)
      end do
      ptr%xtmp(mol%nat + 1) = mol%charge

      call gemv(ptr%cmat, ptr%xtmp, xvec)

   end subroutine get_xvec

   subroutine get_xvec_derivs(self, mol, cache, dxdr, dxdL)
      class(eeqbc_model), intent(in) :: self
      type(structure_type), intent(in) :: mol
      type(cache_container), intent(inout) :: cache
      real(wp), intent(out) :: dxdr(:, :, :)
      real(wp), intent(out) :: dxdL(:, :, :)

      type(eeqbc_cache), pointer :: ptr

      integer :: iat, izp, jat
      real(wp) :: tmpdcn, tmpdqloc
      real(wp), allocatable :: dtmpdr(:, :, :), dtmpdL(:, :, :)

      call view(cache, ptr)
      allocate (dtmpdr(3, mol%nat, mol%nat + 1), dtmpdL(3, 3, mol%nat + 1))

      dxdr(:, :, :) = 0.0_wp
      dxdL(:, :, :) = 0.0_wp
      dtmpdr(:, :, :) = 0.0_wp
      dtmpdL(:, :, :) = 0.0_wp
      !$omp parallel do default(none) schedule(runtime) &
      !$omp shared(ptr, self, mol, dtmpdr, dtmpdL) &
      !$omp private(iat, izp)
      do iat = 1, mol%nat
         izp = mol%id(iat)
         ! CN and effective charge derivative
         dtmpdr(:, :, iat) = self%kcnchi(izp)*ptr%dcndr(:, :, iat) + dtmpdr(:, :, iat)
         dtmpdL(:, :, iat) = self%kcnchi(izp)*ptr%dcndL(:, :, iat) + dtmpdL(:, :, iat)
         dtmpdr(:, :, iat) = self%kqchi(izp)*ptr%dqlocdr(:, :, iat) + dtmpdr(:, :, iat)
         dtmpdL(:, :, iat) = self%kqchi(izp)*ptr%dqlocdL(:, :, iat) + dtmpdL(:, :, iat)
      end do

      call gemm(dtmpdr, ptr%cmat, dxdr)
      call gemm(dtmpdL, ptr%cmat, dxdL)
      !call gemv(cache%dcdr(:, :, :mol%nat), tmp(:mol%nat), xvec)

      !$omp parallel do default(none) schedule(runtime) &
      !$omp reduction(+:dxdr, dxdL) shared(self, mol, ptr) &
      !$omp private(iat, jat)
      do iat = 1, mol%nat
         do jat = 1, mol%nat
            dxdr(:, iat, iat) = ptr%xtmp(jat)*ptr%dcdr(:, iat, jat) + dxdr(:, iat, iat)
            dxdr(:, iat, jat) = (ptr%xtmp(iat) - ptr%xtmp(jat))*ptr%dcdr(:, iat, jat) &
               & + dxdr(:, iat, jat)
         end do
      end do
   end subroutine get_xvec_derivs

   subroutine get_coulomb_matrix(self, mol, cache, amat)
      class(eeqbc_model), intent(in) :: self
      type(structure_type), intent(in) :: mol
      type(cache_container), intent(inout) :: cache
      real(wp), intent(out) :: amat(:, :)

      type(eeqbc_cache), pointer :: ptr
      call view(cache, ptr)

      if (any(mol%periodic)) then
         call self%get_amat_3d(mol, ptr%wsc, ptr%alpha, ptr%cn, &
         & ptr%qloc, ptr%cdiag, amat)
      else
         call self%get_amat_0d(mol, ptr%cn, ptr%qloc, ptr%cmat, amat)
      end if
   end subroutine get_coulomb_matrix

   subroutine get_amat_0d(self, mol, cn, qloc, cmat, amat)
      class(eeqbc_model), intent(in) :: self
      type(structure_type), intent(in) :: mol
      real(wp), intent(in) :: cn(:)
      real(wp), intent(in) :: qloc(:)
      real(wp), intent(in) :: cmat(:, :)
      real(wp), intent(out) :: amat(:, :)

      integer :: iat, jat, izp, jzp
      real(wp) :: vec(3), r2, gam2, tmp, norm_cn, radi, radj

      amat(:, :) = 0.0_wp

      !$omp parallel do default(none) schedule(runtime) &
      !$omp shared(amat, mol, self, cn, qloc, cmat) &
      !$omp private(iat, izp, jat, jzp, gam2, vec, r2, tmp, norm_cn, radi, radj)
      do iat = 1, mol%nat
         izp = mol%id(iat)
         ! Effective charge width of i
         norm_cn = 1.0_wp/self%avg_cn(izp)**self%norm_exp
         radi = self%rad(izp)*(1.0_wp - self%kcnrad*cn(iat)*norm_cn)
         do jat = 1, iat - 1
            jzp = mol%id(jat)
            vec = mol%xyz(:, jat) - mol%xyz(:, iat)
            r2 = vec(1)**2 + vec(2)**2 + vec(3)**2
            ! Effective charge width of j
            norm_cn = cn(jat)/self%avg_cn(jzp)**self%norm_exp
            radj = self%rad(jzp)*(1.0_wp - self%kcnrad*norm_cn)
            ! Coulomb interaction of Gaussian charges
            gam2 = 1.0_wp/(radi**2 + radj**2)
            tmp = erf(sqrt(r2*gam2))/(sqrt(r2)*self%dielectric)*cmat(jat, iat)
            !$omp atomic
            amat(jat, iat) = amat(jat, iat) + tmp
            !$omp atomic
            amat(iat, jat) = amat(iat, jat) + tmp
         end do
         ! Effective hardness
         tmp = self%eta(izp) + self%kqeta(izp)*qloc(iat) + sqrt2pi/radi
         !$omp atomic
         amat(iat, iat) = amat(iat, iat) + tmp*cmat(iat, iat) + 1.0_wp
      end do

      amat(mol%nat + 1, 1:mol%nat + 1) = 1.0_wp
      amat(1:mol%nat + 1, mol%nat + 1) = 1.0_wp
      amat(mol%nat + 1, mol%nat + 1) = 0.0_wp

   end subroutine get_amat_0d

   subroutine get_amat_3d(self, mol, wsc, alpha, cn, qloc, cdiag, amat)
      class(eeqbc_model), intent(in) :: self
      type(structure_type), intent(in) :: mol
      type(wignerseitz_cell_type), intent(in) :: wsc
      real(wp), intent(in) :: alpha
      real(wp), intent(in) :: cn(:), qloc(:)
      real(wp), intent(in) :: cdiag(:, :)
      real(wp), intent(out) :: amat(:, :)

<<<<<<< HEAD
      integer :: iat, jat, izp, jzp, img
      real(wp) :: vec(3), gam, wsw, dtmp, rtmp, vol, ctmp, capi, capj, radi, radj, norm_cn, rvdw
=======
      integer :: iat, jat, isp, jsp, izp, jzp, img
      real(wp) :: vec(3), gam, dtmp, rtmp, vol, ctmp, capi, capj, radi, radj, norm_cn, rvdw, r1
>>>>>>> 63b34688
      real(wp), allocatable :: dtrans(:, :), rtrans(:, :)

      amat(:, :) = 0.0_wp

      vol = abs(matdet_3x3(mol%lattice))
      call get_dir_trans(mol%lattice, dtrans)

      !$omp parallel do default(none) schedule(runtime) &
      !$omp reduction(+:amat) shared(mol, self, wsc, dtrans, rtrans, alpha, vol, cdiag) &
      !$omp shared(cn, qloc) &
<<<<<<< HEAD
      !$omp private(iat, izp, jat, jzp, gam, wsw, vec, dtmp, rtmp, ctmp, norm_cn) &
      !$omp private(radi, radj, capi, capj, rvdw)
=======
      !$omp private(iat, izp, jat, jzp, gam, vec, dtmp, rtmp, ctmp, norm_cn) &
      !$omp private(isp, jsp, radi, radj, capi, capj, rvdw, r1)
>>>>>>> 63b34688
      do iat = 1, mol%nat
         izp = mol%id(iat)
         ! Effective charge width of i
         norm_cn = 1.0_wp/self%avg_cn(izp)**self%norm_exp
         radi = self%rad(izp)*(1.0_wp - self%kcnrad*cn(iat)*norm_cn)
         capi = self%cap(izp)
         do jat = 1, iat - 1
            jzp = mol%id(jat)
            ! vdw distance in Angstrom (approximate factor 2)
            rvdw = self%rvdw(iat, jat)
            ! Effective charge width of j
            norm_cn = cn(jat)/self%avg_cn(jzp)**self%norm_exp
            radj = self%rad(jzp)*(1.0_wp - self%kcnrad*norm_cn)
            capj = self%cap(jzp)
            ! Coulomb interaction of Gaussian charges
            gam = 1.0_wp/sqrt(radi**2 + radj**2)
            do img = 1, size(dtrans, 2)
               vec = mol%xyz(:, iat) - mol%xyz(:, jat) - dtrans(:, img)
               r1 = norm2(vec)
               if (r1 < eps) cycle
               call get_cpair(mol, self%kbc, ctmp, vec, rvdw, capi, capj)
               dtmp = ctmp*erf(gam*r1)/r1
               amat(jat, iat) = amat(jat, iat) + dtmp
               amat(iat, jat) = amat(iat, jat) + dtmp
            end do
         end do

         ! WSC image contributions
         gam = 1.0_wp/sqrt(2.0_wp*self%rad(izp)**2)
         do img = 1, size(dtrans, 2)
            vec = dtrans(:, img)
            r1 = norm2(vec)
            if (r1 < eps) cycle
            ctmp = cdiag(iat, img)
            dtmp = ctmp*erf(gam*r1)/r1
            amat(iat, iat) = amat(iat, iat) + dtmp
         end do
         ! Effective hardness
         dtmp = self%eta(izp) + self%kqeta(izp)*qloc(iat) + sqrt2pi/radi
         amat(iat, iat) = amat(iat, iat) + cdiag(iat, 1)*dtmp + 1.0_wp
      end do

      amat(mol%nat + 1, 1:mol%nat + 1) = 1.0_wp
      amat(1:mol%nat + 1, mol%nat + 1) = 1.0_wp
      amat(mol%nat + 1, mol%nat + 1) = 0.0_wp

   end subroutine get_amat_3d

   subroutine get_amat_dir_3d(rij, gam, alp, trans, cmat, amat)
      real(wp), intent(in) :: rij(3)
      real(wp), intent(in) :: gam
      real(wp), intent(in) :: alp
      real(wp), intent(in) :: trans(:, :)
      real(wp), intent(in) :: cmat
      real(wp), intent(out) :: amat

      integer :: itr
      real(wp) :: vec(3), r1, tmp

      amat = 0.0_wp

      do itr = 1, size(trans, 2)
         vec(:) = rij + trans(:, itr)
         r1 = norm2(vec)
         if (r1 < eps) cycle
         tmp = cmat*erf(gam*r1)/r1
         amat = amat + tmp
      end do

   end subroutine get_amat_dir_3d

   subroutine get_amat_rec_3d(rij, vol, alp, trans, amat)
      real(wp), intent(in) :: rij(3)
      real(wp), intent(in) :: vol
      real(wp), intent(in) :: alp
      real(wp), intent(in) :: trans(:, :)
      real(wp), intent(out) :: amat

      integer :: itr
      real(wp) :: fac, vec(3), g2, tmp

      amat = 0.0_wp
      fac = 4*pi/vol

      do itr = 1, size(trans, 2)
         vec(:) = trans(:, itr)
         g2 = dot_product(vec, vec)
         if (g2 < eps) cycle
         tmp = cos(dot_product(rij, vec))*fac*exp(-0.25_wp*g2/(alp*alp))/g2
         amat = amat + tmp
      end do

   end subroutine get_amat_rec_3d

   subroutine get_coulomb_derivs(self, mol, cache, qvec, dadr, dadL, atrace)
      class(eeqbc_model), intent(in) :: self
      type(structure_type), intent(in) :: mol
      real(wp), intent(in) :: qvec(:)
      type(cache_container), intent(inout) :: cache
      real(wp), intent(out) :: dadr(:, :, :), dadL(:, :, :), atrace(:, :)

      type(eeqbc_cache), pointer :: ptr
      call view(cache, ptr)

      if (any(mol%periodic)) then
         call self%get_damat_3d(mol, ptr%wsc, ptr%alpha, qvec, dadr, dadL, atrace)
      else
         call self%get_damat_0d(mol, ptr%cn, &
         & ptr%qloc, qvec, ptr%dcndr, ptr%dcndL, ptr%dqlocdr, &
         & ptr%dqlocdL, ptr%cmat, ptr%dcdr, ptr%dcdL, dadr, dadL, atrace)
      end if
   end subroutine get_coulomb_derivs

   subroutine get_damat_0d(self, mol, cn, qloc, qvec, dcndr, dcndL, &
         & dqlocdr, dqlocdL, cmat, dcdr, dcdL, dadr, dadL, atrace)
      class(eeqbc_model), intent(in) :: self
      type(structure_type), intent(in) :: mol
      real(wp), intent(in) :: cn(:)
      real(wp), intent(in) :: qloc(:)
      real(wp), intent(in) :: qvec(:)
      real(wp), intent(in) :: dcndr(:, :, :)
      real(wp), intent(in) :: dcndL(:, :, :)
      real(wp), intent(in) :: dqlocdr(:, :, :)
      real(wp), intent(in) :: dqlocdL(:, :, :)
      real(wp), intent(in) :: cmat(:, :)
      real(wp), intent(in) :: dcdr(:, :, :)
      real(wp), intent(in) :: dcdL(:, :, :)
      real(wp), intent(out) :: dadr(:, :, :)
      real(wp), intent(out) :: dadL(:, :, :)
      real(wp), intent(out) :: atrace(:, :)

      integer :: iat, jat, izp, jzp
      real(wp) :: vec(3), r2, gam, arg, dtmp, norm_cn
      real(wp) :: radi, radj, dradi, dradj, dG(3), dS(3, 3), dgamdL(3, 3)
      real(wp), allocatable :: dgamdr(:, :)

      allocate (dgamdr(3, mol%nat))

      atrace(:, :) = 0.0_wp
      dadr(:, :, :) = 0.0_wp
      dadL(:, :, :) = 0.0_wp

      !$omp parallel do default(none) schedule(runtime) &
      !$omp reduction(+:atrace, dadr, dadL) shared(self, mol, cn, qloc, qvec) &
      !$omp shared (cmat, dcdr, dcdL, dcndr, dcndL, dqlocdr, dqlocdL) &
      !$omp private(iat, izp, jat, jzp, gam, vec, r2, dtmp, norm_cn, arg) &
      !$omp private(radi, radj, dradi, dradj, dgamdr, dgamdL, dG, dS)
      do iat = 1, mol%nat
         izp = mol%id(iat)
         ! Effective charge width of i
         norm_cn = 1.0_wp/self%avg_cn(izp)**self%norm_exp
         radi = self%rad(izp)*(1.0_wp - self%kcnrad*cn(iat)*norm_cn)
         dradi = -self%rad(izp)*self%kcnrad*norm_cn
         do jat = 1, iat - 1
            jzp = mol%id(jat)
            vec = mol%xyz(:, jat) - mol%xyz(:, iat)
            r2 = vec(1)**2 + vec(2)**2 + vec(3)**2
            ! Effective charge width of j
            norm_cn = 1.0_wp/self%avg_cn(jzp)**self%norm_exp
            radj = self%rad(jzp)*(1.0_wp - self%kcnrad*cn(jat)*norm_cn)
            dradj = -self%rad(jzp)*self%kcnrad*norm_cn

            ! Coulomb interaction of Gaussian charges
            gam = 1.0_wp/sqrt(radi**2 + radj**2)
            dgamdr(:, :) = -(radi*dradi*dcndr(:, :, iat) + radj*dradj*dcndr(:, :, jat)) &
                          & *gam**3.0_wp
            dgamdL(:, :) = -(radi*dradi*dcndL(:, :, iat) + radj*dradj*dcndL(:, :, jat)) &
                          & *gam**3.0_wp

            ! Explicit derivative
            arg = gam*gam*r2
            dtmp = 2.0_wp*gam*exp(-arg)/(sqrtpi*r2*self%dielectric) &
               & - erf(sqrt(arg))/(r2*sqrt(r2)*self%dielectric)
            dG(:) = -dtmp*vec ! questionable sign
            dS(:, :) = spread(dG, 1, 3)*spread(vec, 2, 3)
            atrace(:, iat) = +dG*qvec(jat)*cmat(jat, iat) + atrace(:, iat)
            atrace(:, jat) = -dG*qvec(iat)*cmat(iat, jat) + atrace(:, jat)
            dadr(:, iat, jat) = +dG*qvec(iat)*cmat(iat, jat) + dadr(:, iat, jat)
            dadr(:, jat, iat) = -dG*qvec(jat)*cmat(jat, iat) + dadr(:, jat, iat)
            dadL(:, :, jat) = +dS*qvec(iat)*cmat(iat, jat) + dadL(:, :, jat)
            dadL(:, :, iat) = +dS*qvec(jat)*cmat(jat, iat) + dadL(:, :, iat)

            ! Effective charge width derivative
            dtmp = 2.0_wp*exp(-arg)/(sqrtpi*self%dielectric)
            atrace(:, iat) = -dtmp*qvec(jat)*dgamdr(:, jat)*cmat(jat, iat) + atrace(:, iat)
            atrace(:, jat) = -dtmp*qvec(iat)*dgamdr(:, iat)*cmat(iat, jat) + atrace(:, jat)
            dadr(:, iat, jat) = +dtmp*qvec(iat)*dgamdr(:, iat)*cmat(iat, jat) + dadr(:, iat, jat)
            dadr(:, jat, iat) = +dtmp*qvec(jat)*dgamdr(:, jat)*cmat(jat, iat) + dadr(:, jat, iat)
            dadL(:, :, jat) = +dtmp*qvec(iat)*dgamdL(:, :)*cmat(iat, jat) + dadL(:, :, jat)
            dadL(:, :, iat) = +dtmp*qvec(jat)*dgamdL(:, :)*cmat(jat, iat) + dadL(:, :, iat)

            ! Capacitance derivative off-diagonal
            dtmp = erf(sqrt(r2)*gam)/(sqrt(r2)*self%dielectric)
            ! potentially switch indices for dcdr
            atrace(:, iat) = -dtmp*qvec(jat)*dcdr(:, jat, iat) + atrace(:, iat)
            atrace(:, jat) = -dtmp*qvec(iat)*dcdr(:, iat, jat) + atrace(:, jat)
            dadr(:, iat, jat) = +dtmp*qvec(iat)*dcdr(:, iat, jat) + dadr(:, iat, jat)
            dadr(:, jat, iat) = +dtmp*qvec(jat)*dcdr(:, jat, iat) + dadr(:, jat, iat)
            dadL(:, :, jat) = +dtmp*qvec(iat)*dcdL(:, :, iat) + dadL(:, :, jat)
            dadL(:, :, iat) = +dtmp*qvec(jat)*dcdL(:, :, jat) + dadL(:, :, iat)

            ! Capacitance derivative diagonal
            dtmp = (self%eta(izp) + self%kqeta(izp)*qloc(iat) + sqrt2pi/radi)*qvec(iat)
            dadr(:, jat, iat) = -dtmp*dcdr(:, jat, iat) + dadr(:, jat, iat)
            dtmp = (self%eta(jzp) + self%kqeta(jzp)*qloc(jat) + sqrt2pi/radj)*qvec(jat)
            dadr(:, iat, jat) = -dtmp*dcdr(:, iat, jat) + dadr(:, iat, jat)
         end do

         ! Hardness derivative
         dtmp = self%kqeta(izp)*qvec(iat)*cmat(iat, iat)
         !atrace(:, iat)    = +dtmp*dqlocdr(:, iat, iat) + atrace(:, iat)
         dadr(:, :, iat) = +dtmp*dqlocdr(:, :, iat) + dadr(:, :, iat)
         dadL(:, :, iat) = +dtmp*dqlocdL(:, :, iat) + dadL(:, :, iat)

         ! Effective charge width derivative
         dtmp = -sqrt2pi*dradi/(radi**2)*qvec(iat)*cmat(iat, iat)
         !atrace(:, iat)    = -dtmp*dcndr(:, iat, iat) + atrace(:, iat)
         dadr(:, :, iat) = +dtmp*dcndr(:, :, iat) + dadr(:, :, iat)
         dadL(:, :, iat) = +dtmp*dcndL(:, :, iat) + dadL(:, :, iat)

         ! Capacitance derivative
         dtmp = (self%eta(izp) + self%kqeta(izp)*qloc(iat) + sqrt2pi/radi)*qvec(iat)
         !atrace(:, iat)    = -dtmp*dcdr(:, iat, iat) + atrace(:, iat)
         dadr(:, iat, iat) = +dtmp*dcdr(:, iat, iat) + dadr(:, iat, iat)
         dadL(:, :, iat) = +dtmp*dcdL(:, :, iat) + dadL(:, :, iat)

      end do

   end subroutine get_damat_0d

   subroutine get_damat_3d(self, mol, wsc, alpha, qvec, dadr, dadL, atrace)
      class(eeqbc_model), intent(in) :: self
      type(structure_type), intent(in) :: mol
      type(wignerseitz_cell_type), intent(in) :: wsc
      real(wp), intent(in) :: alpha
      real(wp), intent(in) :: qvec(:)
      real(wp), intent(out) :: dadr(:, :, :)
      real(wp), intent(out) :: dadL(:, :, :)
      real(wp), intent(out) :: atrace(:, :)

      integer :: iat, jat, izp, jzp, img
      real(wp) :: vol, gam, wsw, vec(3), dG(3), dS(3, 3)
      real(wp) :: dGd(3), dSd(3, 3), dGr(3), dSr(3, 3)
      real(wp), allocatable :: dtrans(:, :), rtrans(:, :)

      atrace(:, :) = 0.0_wp
      dadr(:, :, :) = 0.0_wp
      dadL(:, :, :) = 0.0_wp

      vol = abs(matdet_3x3(mol%lattice))
      call get_dir_trans(mol%lattice, dtrans)
      call get_rec_trans(mol%lattice, rtrans)

      !$omp parallel do default(none) schedule(runtime) &
      !$omp reduction(+:atrace, dadr, dadL) &
      !$omp shared(mol, self, wsc, alpha, vol, dtrans, rtrans, qvec) &
      !$omp private(iat, izp, jat, jzp, img, gam, wsw, vec, dG, dS, &
      !$omp& dGr, dSr, dGd, dSd)
      do iat = 1, mol%nat
         izp = mol%id(iat)
         do jat = 1, iat - 1
            jzp = mol%id(jat)
            dG(:) = 0.0_wp
            dS(:, :) = 0.0_wp
            gam = 1.0_wp/sqrt(self%rad(izp)**2 + self%rad(jzp)**2)
            wsw = 1.0_wp/real(wsc%nimg(jat, iat), wp)
            do img = 1, wsc%nimg(jat, iat)
               vec = mol%xyz(:, iat) - mol%xyz(:, jat) - wsc%trans(:, wsc%tridx(img, jat, iat))
               call get_damat_dir_3d(vec, gam, alpha, dtrans, dGd, dSd)
               call get_damat_rec_3d(vec, vol, alpha, rtrans, dGr, dSr)
               dG = dG + (dGd + dGr)*wsw
               dS = dS + (dSd + dSr)*wsw
            end do
            atrace(:, iat) = +dG*qvec(jat) + atrace(:, iat)
            atrace(:, jat) = -dG*qvec(iat) + atrace(:, jat)
            dadr(:, iat, jat) = +dG*qvec(iat) + dadr(:, iat, jat)
            dadr(:, jat, iat) = -dG*qvec(jat) + dadr(:, jat, iat)
            dadL(:, :, jat) = +dS*qvec(iat) + dadL(:, :, jat)
            dadL(:, :, iat) = +dS*qvec(jat) + dadL(:, :, iat)
         end do

         dS(:, :) = 0.0_wp
         gam = 1.0_wp/sqrt(2.0_wp*self%rad(izp)**2)
         wsw = 1.0_wp/real(wsc%nimg(iat, iat), wp)
         do img = 1, wsc%nimg(iat, iat)
            vec = wsc%trans(:, wsc%tridx(img, iat, iat))
            call get_damat_dir_3d(vec, gam, alpha, dtrans, dGd, dSd)
            call get_damat_rec_3d(vec, vol, alpha, rtrans, dGr, dSr)
            dS = dS + (dSd + dSr)*wsw
         end do
         dadL(:, :, iat) = +dS*qvec(iat) + dadL(:, :, iat)
      end do

   end subroutine get_damat_3d

   subroutine get_damat_dir_3d(rij, gam, alp, trans, dg, ds)
      real(wp), intent(in) :: rij(3)
      real(wp), intent(in) :: gam
      real(wp), intent(in) :: alp
      real(wp), intent(in) :: trans(:, :)
      real(wp), intent(out) :: dg(3)
      real(wp), intent(out) :: ds(3, 3)

      integer :: itr
      real(wp) :: vec(3), r1, r2, gtmp, atmp, gam2, alp2

      dg(:) = 0.0_wp
      ds(:, :) = 0.0_wp

      gam2 = gam*gam
      alp2 = alp*alp

      do itr = 1, size(trans, 2)
         vec(:) = rij + trans(:, itr)
         r1 = norm2(vec)
         if (r1 < eps) cycle
         r2 = r1*r1
         gtmp = +2*gam*exp(-r2*gam2)/(sqrtpi*r2) - erf(r1*gam)/(r2*r1)
         atmp = -2*alp*exp(-r2*alp2)/(sqrtpi*r2) + erf(r1*alp)/(r2*r1)
         dg(:) = dg + (gtmp + atmp)*vec
         ds(:, :) = ds + (gtmp + atmp)*spread(vec, 1, 3)*spread(vec, 2, 3)
      end do

   end subroutine get_damat_dir_3d

   subroutine get_damat_rec_3d(rij, vol, alp, trans, dg, ds)
      real(wp), intent(in) :: rij(3)
      real(wp), intent(in) :: vol
      real(wp), intent(in) :: alp
      real(wp), intent(in) :: trans(:, :)
      real(wp), intent(out) :: dg(3)
      real(wp), intent(out) :: ds(3, 3)

      integer :: itr
      real(wp) :: fac, vec(3), g2, gv, etmp, dtmp, alp2
      real(wp), parameter :: unity(3, 3) = reshape(&
         & [1, 0, 0, 0, 1, 0, 0, 0, 1], shape(unity))

      dg(:) = 0.0_wp
      ds(:, :) = 0.0_wp
      fac = 4*pi/vol
      alp2 = alp*alp

      do itr = 1, size(trans, 2)
         vec(:) = trans(:, itr)
         g2 = dot_product(vec, vec)
         if (g2 < eps) cycle
         gv = dot_product(rij, vec)
         etmp = fac*exp(-0.25_wp*g2/alp2)/g2
         dtmp = -sin(gv)*etmp
         dg(:) = dg + dtmp*vec
         ds(:, :) = ds + etmp*cos(gv) &
                   & *((2.0_wp/g2 + 0.5_wp/alp2)*spread(vec, 1, 3)*spread(vec, 2, 3) - unity)
      end do

   end subroutine get_damat_rec_3d

   subroutine get_cmat_0d(self, mol, cmat)
      class(eeqbc_model), intent(in) :: self
      type(structure_type), intent(in) :: mol
      real(wp), intent(out) :: cmat(:, :)

      integer :: iat, jat, izp, jzp
      real(wp) :: vec(3), rvdw, tmp, capi, capj

      cmat(:, :) = 0.0_wp
      !$omp parallel do default(none) schedule(runtime) &
      !$omp shared(cmat, mol, self) &
      !$omp private(iat, izp, jat, jzp) &
      !$omp private(vec, rvdw, tmp, capi, capj)
      do iat = 1, mol%nat
         izp = mol%id(iat)
         capi = self%cap(izp)
         do jat = 1, iat - 1
            jzp = mol%id(jat)
            vec = mol%xyz(:, jat) - mol%xyz(:, iat)
            rvdw = self%rvdw(iat, jat)
            capj = self%cap(jzp)
            call get_cpair(mol, self%kbc, tmp, vec, rvdw, capi, capj)
            ! Off-diagonal elements
            cmat(jat, iat) = -tmp
            cmat(iat, jat) = -tmp
            ! Diagonal elements
            !$omp atomic
            cmat(iat, iat) = cmat(iat, iat) + tmp
            !$omp atomic
            cmat(jat, jat) = cmat(jat, jat) + tmp
         end do
      end do
      cmat(mol%nat + 1, mol%nat + 1) = 1.0_wp

   end subroutine get_cmat_0d

   subroutine get_cmat_3d(self, mol, wsc, cmat)
      class(eeqbc_model), intent(in) :: self
      type(structure_type), intent(in) :: mol
      type(wignerseitz_cell_type), intent(in) :: wsc
      real(wp), intent(out) :: cmat(:, :)

<<<<<<< HEAD
      integer :: iat, jat, izp, jzp, img
      real(wp) :: vec(3), rvdw, tmp, capi, capj, wsw
=======
      integer :: iat, jat, izp, jzp, isp, jsp, img
      real(wp) :: vec(3), rvdw, tmp, capi, capj
>>>>>>> 63b34688
      real(wp), allocatable :: dtrans(:, :), rtrans(:, :)

      call get_dir_trans(mol%lattice, dtrans)
      call get_rec_trans(mol%lattice, rtrans)

      cmat(:, :) = 0.0_wp
      !$omp parallel do default(none) schedule(runtime) &
<<<<<<< HEAD
      !$omp shared(cmat, mol, self, wsc) &
      !$omp private(iat, izp, jat, jzp, img) &
      !$omp private(vec, rvdw, tmp, capi, capj, wsw)
=======
      !$omp shared(cmat, mol, self, wsc, dtrans) &
      !$omp private(iat, izp, isp, jat, jzp, jsp) &
      !$omp private(vec, rvdw, tmp, capi, capj, img)
>>>>>>> 63b34688
      do iat = 1, mol%nat
         izp = mol%id(iat)
         capi = self%cap(izp)
         do jat = 1, iat - 1
            jzp = mol%id(jat)
            rvdw = self%rvdw(iat, jat)
            capj = self%cap(jzp)
            do img = 1, size(dtrans, 2)
               vec = mol%xyz(:, iat) - mol%xyz(:, jat) - dtrans(:, img)
               call get_cpair(mol, self%kbc, tmp, vec, rvdw, capi, capj)
               ! Off-diagonal elements
               cmat(jat, iat) = cmat(jat, iat) - tmp
               cmat(iat, jat) = cmat(iat, jat) - tmp
               ! Diagonal elements
               !$omp atomic
               cmat(iat, iat) = cmat(iat, iat) + tmp
               !$omp atomic
               cmat(jat, jat) = cmat(jat, jat) + tmp
            end do
         end do
      end do
      cmat(mol%nat + 1, mol%nat + 1) = 1.0_wp

   end subroutine get_cmat_3d

   subroutine get_cpair(mol, kbc, cpair, vec, rvdw, capi, capj)
      type(structure_type), intent(in) :: mol
      real(wp), intent(in) :: vec(3), capi, capj, rvdw, kbc
      real(wp), intent(out) :: cpair

      real(wp) :: r2, arg

      r2 = vec(1)**2 + vec(2)**2 + vec(3)**2
      ! Capacitance of bond between atom i and j
      arg = -kbc*(sqrt(r2) - rvdw)/rvdw
      cpair = sqrt(capi*capj)*0.5_wp*(1.0_wp + erf(arg))
   end subroutine get_cpair

   subroutine get_cdiag_3d(self, mol, wsc, cdiag)
      class(eeqbc_model), intent(in) :: self
      type(structure_type), intent(in) :: mol
      type(wignerseitz_cell_type), intent(in) :: wsc
      real(wp), intent(out) :: cdiag(:, :)

      integer :: iat, jat, izp, jzp, img
      real(wp) :: vec(3), rvdw, capi, capj, tmp
      real(wp), allocatable :: dtrans(:, :)

      call get_dir_trans(mol%lattice, dtrans)

      cdiag(:, :) = 0.0_wp
      !$omp parallel do default(none) schedule(runtime) &
<<<<<<< HEAD
      !$omp reduction(+:cdiag) shared(mol, self, wsc) &
      !$omp private(iat, izp, jat, jzp, img) &
=======
      !$omp reduction(+:cdiag) shared(mol, self, wsc, dtrans) &
      !$omp private(iat, izp, isp, jat, jzp, jsp, img) &
>>>>>>> 63b34688
      !$omp private(vec, rvdw, tmp, capi, capj)
      do iat = 1, mol%nat
         izp = mol%id(iat)
         capi = self%cap(izp)
         do jat = 1, iat - 1
            jzp = mol%id(jat)
            rvdw = self%rvdw(iat, jat)
<<<<<<< HEAD
            capj = self%cap(jzp)
            do img = 1, wsc%nimg(jat, iat)
               vec = mol%xyz(:, iat) - mol%xyz(:, jat) - wsc%trans(:, wsc%tridx(img, jat, iat))
=======
            capj = self%cap(jsp)
            do img = 1, size(dtrans, 2)
               vec = mol%xyz(:, iat) - mol%xyz(:, jat) - dtrans(:, img)
>>>>>>> 63b34688
               call get_cpair(mol, self%kbc, tmp, vec, rvdw, capi, capj)
               cdiag(iat, img) = cdiag(iat, img) + tmp
               cdiag(jat, img) = cdiag(jat, img) + tmp
            end do
         end do
      end do
   end subroutine get_cdiag_3d

   subroutine get_dcmat_0d(self, mol, dcdr, dcdL)
      class(eeqbc_model), intent(in) :: self
      type(structure_type), intent(in) :: mol
      real(wp), intent(out) :: dcdr(:, :, :)
      real(wp), intent(out) :: dcdL(:, :, :)

      integer :: iat, jat, izp, jzp
      real(wp) :: vec(3), r2, rvdw, dtmp, arg, dG(3), dS(3, 3), capi, capj

      dcdr(:, :, :) = 0.0_wp
      dcdL(:, :, :) = 0.0_wp
      !$omp parallel do default(none) schedule(runtime) &
      !$omp reduction(+:dcdr, dcdL) shared(mol, self) &
      !$omp private(iat, izp, jat, jzp, r2) &
      !$omp private(vec, rvdw, dG, dS, dtmp, arg, capi, capj)
      do iat = 1, mol%nat
         izp = mol%id(iat)
         capi = self%cap(izp)
         do jat = 1, iat - 1
            jzp = mol%id(jat)
            capj = self%cap(jzp)
            vec = mol%xyz(:, jat) - mol%xyz(:, iat)
            r2 = vec(1)**2 + vec(2)**2 + vec(3)**2
            rvdw = self%rvdw(iat, jat)

            ! Capacitance of bond between atom i and j
            arg = -(self%kbc*(sqrt(r2) - rvdw)/rvdw)**2
            dtmp = sqrt(capi*capj)* &
               & self%kbc*exp(arg)/(sqrtpi*rvdw)
            dG = dtmp*vec/sqrt(r2)
            dS = spread(dG, 1, 3)*spread(vec, 2, 3)

            ! Negative off-diagonal elements
            dcdr(:, iat, jat) = -dG
            dcdr(:, jat, iat) = +dG
            ! Positive diagonal elements
            dcdr(:, iat, iat) = +dG + dcdr(:, iat, iat)
            dcdr(:, jat, jat) = -dG + dcdr(:, jat, jat)
            dcdL(:, :, jat) = +dS + dcdL(:, :, jat)
            dcdL(:, :, iat) = +dS + dcdL(:, :, iat)
         end do
      end do

   end subroutine get_dcmat_0d

   subroutine write_2d_matrix(matrix, name, unit, step)
      implicit none
      real(wp), intent(in) :: matrix(:, :)
      character(len=*), intent(in), optional :: name
      integer, intent(in), optional :: unit
      integer, intent(in), optional :: step
      integer :: d1, d2
      integer :: i, j, k, l, istep, iunit

      d1 = size(matrix, dim=1)
      d2 = size(matrix, dim=2)

      if (present(unit)) then
         iunit = unit
      else
         iunit = output_unit
      end if

      if (present(step)) then
         istep = step
      else
         istep = 6
      end if

      if (present(name)) write (iunit, '(/,"matrix printed:",1x,a)') name

      do i = 1, d2, istep
         l = min(i + istep - 1, d2)
         write (iunit, '(/,6x)', advance='no')
         do k = i, l
            write (iunit, '(6x,i7,3x)', advance='no') k
         end do
         write (iunit, '(a)')
         do j = 1, d1
            write (iunit, '(i6)', advance='no') j
            do k = i, l
               write (iunit, '(1x,f15.8)', advance='no') matrix(j, k)
            end do
            write (iunit, '(a)')
         end do
      end do

   end subroutine write_2d_matrix

   ! NOTE: the following is basically identical to tblite versions of this pattern

   !> Inspect cache and reallocate it in case of type mismatch
   subroutine taint(cache, ptr)
      !> Instance of the cache
      type(cache_container), target, intent(inout) :: cache
      !> Reference to the cache
      type(eeqbc_cache), pointer, intent(out) :: ptr

      if (allocated(cache%raw)) then
         call view(cache, ptr)
         if (associated(ptr)) return
         deallocate (cache%raw)
      end if

      if (.not. allocated(cache%raw)) then
         block
            type(eeqbc_cache), allocatable :: tmp
            allocate (tmp)
            call move_alloc(tmp, cache%raw)
         end block
      end if

      call view(cache, ptr)
   end subroutine taint

   !> Return reference to cache after resolving its type
   subroutine view(cache, ptr)
      !> Instance of the cache
      type(cache_container), target, intent(inout) :: cache
      !> Reference to the cache
      type(eeqbc_cache), pointer, intent(out) :: ptr
      nullify (ptr)
      select type (target => cache%raw)
      type is (eeqbc_cache)
         ptr => target
      end select
   end subroutine view

end module multicharge_model_eeqbc<|MERGE_RESOLUTION|>--- conflicted
+++ resolved
@@ -408,13 +408,8 @@
       real(wp), intent(in) :: cdiag(:, :)
       real(wp), intent(out) :: amat(:, :)
 
-<<<<<<< HEAD
       integer :: iat, jat, izp, jzp, img
       real(wp) :: vec(3), gam, wsw, dtmp, rtmp, vol, ctmp, capi, capj, radi, radj, norm_cn, rvdw
-=======
-      integer :: iat, jat, isp, jsp, izp, jzp, img
-      real(wp) :: vec(3), gam, dtmp, rtmp, vol, ctmp, capi, capj, radi, radj, norm_cn, rvdw, r1
->>>>>>> 63b34688
       real(wp), allocatable :: dtrans(:, :), rtrans(:, :)
 
       amat(:, :) = 0.0_wp
@@ -425,13 +420,9 @@
       !$omp parallel do default(none) schedule(runtime) &
       !$omp reduction(+:amat) shared(mol, self, wsc, dtrans, rtrans, alpha, vol, cdiag) &
       !$omp shared(cn, qloc) &
-<<<<<<< HEAD
-      !$omp private(iat, izp, jat, jzp, gam, wsw, vec, dtmp, rtmp, ctmp, norm_cn) &
-      !$omp private(radi, radj, capi, capj, rvdw)
-=======
+
       !$omp private(iat, izp, jat, jzp, gam, vec, dtmp, rtmp, ctmp, norm_cn) &
-      !$omp private(isp, jsp, radi, radj, capi, capj, rvdw, r1)
->>>>>>> 63b34688
+      !$omp private(radi, radj, capi, capj, rvdw, r1)
       do iat = 1, mol%nat
          izp = mol%id(iat)
          ! Effective charge width of i
@@ -831,13 +822,8 @@
       type(wignerseitz_cell_type), intent(in) :: wsc
       real(wp), intent(out) :: cmat(:, :)
 
-<<<<<<< HEAD
       integer :: iat, jat, izp, jzp, img
       real(wp) :: vec(3), rvdw, tmp, capi, capj, wsw
-=======
-      integer :: iat, jat, izp, jzp, isp, jsp, img
-      real(wp) :: vec(3), rvdw, tmp, capi, capj
->>>>>>> 63b34688
       real(wp), allocatable :: dtrans(:, :), rtrans(:, :)
 
       call get_dir_trans(mol%lattice, dtrans)
@@ -845,15 +831,9 @@
 
       cmat(:, :) = 0.0_wp
       !$omp parallel do default(none) schedule(runtime) &
-<<<<<<< HEAD
       !$omp shared(cmat, mol, self, wsc) &
       !$omp private(iat, izp, jat, jzp, img) &
       !$omp private(vec, rvdw, tmp, capi, capj, wsw)
-=======
-      !$omp shared(cmat, mol, self, wsc, dtrans) &
-      !$omp private(iat, izp, isp, jat, jzp, jsp) &
-      !$omp private(vec, rvdw, tmp, capi, capj, img)
->>>>>>> 63b34688
       do iat = 1, mol%nat
          izp = mol%id(iat)
          capi = self%cap(izp)
@@ -906,13 +886,8 @@
 
       cdiag(:, :) = 0.0_wp
       !$omp parallel do default(none) schedule(runtime) &
-<<<<<<< HEAD
       !$omp reduction(+:cdiag) shared(mol, self, wsc) &
       !$omp private(iat, izp, jat, jzp, img) &
-=======
-      !$omp reduction(+:cdiag) shared(mol, self, wsc, dtrans) &
-      !$omp private(iat, izp, isp, jat, jzp, jsp, img) &
->>>>>>> 63b34688
       !$omp private(vec, rvdw, tmp, capi, capj)
       do iat = 1, mol%nat
          izp = mol%id(iat)
@@ -920,15 +895,9 @@
          do jat = 1, iat - 1
             jzp = mol%id(jat)
             rvdw = self%rvdw(iat, jat)
-<<<<<<< HEAD
-            capj = self%cap(jzp)
-            do img = 1, wsc%nimg(jat, iat)
-               vec = mol%xyz(:, iat) - mol%xyz(:, jat) - wsc%trans(:, wsc%tridx(img, jat, iat))
-=======
             capj = self%cap(jsp)
             do img = 1, size(dtrans, 2)
                vec = mol%xyz(:, iat) - mol%xyz(:, jat) - dtrans(:, img)
->>>>>>> 63b34688
                call get_cpair(mol, self%kbc, tmp, vec, rvdw, capi, capj)
                cdiag(iat, img) = cdiag(iat, img) + tmp
                cdiag(jat, img) = cdiag(jat, img) + tmp
