! This file is part of multicharge.
! SPDX-Identifier: Apache-2.0
!
! Licensed under the Apache License, Version 2.0 (the "License");
! you may not use this file except in compliance with the License.
! You may obtain a copy of the License at
!
!     http://www.apache.org/licenses/LICENSE-2.0
!
! Unless required by applicable law or agreed to in writing, software
! distributed under the License is distributed on an "AS IS" BASIS,
! WITHOUT WARRANTIES OR CONDITIONS OF ANY KIND, either express or implied.
! See the License for the specific language governing permissions and
! limitations under the License.

!> @file multicharge/model/eeq.f90
!> Provides implementation of the electronegativity equilibration model (EEQ)

!> Electronegativity equlibration charge model
module multicharge_model_eeq
   use mctc_env, only: error_type, wp
   use mctc_io, only: structure_type
   use mctc_io_constants, only: pi
   use mctc_io_math, only: matdet_3x3
   use mctc_ncoord, only: new_ncoord, cn_count
<<<<<<< HEAD
   use multicharge_wignerseitz, only: wignerseitz_cell_type, new_wignerseitz_cell
   use multicharge_ewald, only: get_alpha
=======
   use multicharge_wignerseitz, only: wignerseitz_cell_type
>>>>>>> e3d2ae0e
   use multicharge_model_type, only: mchrg_model_type, get_dir_trans, get_rec_trans
   use multicharge_model_cache, only: cache_container, model_cache
   implicit none
   private

   public :: eeq_model, new_eeq_model

   type, extends(model_cache), public :: eeq_cache
   end type eeq_cache

   type, extends(mchrg_model_type) :: eeq_model
   contains
      !> Update and allocate cache
      procedure :: update
      !> Calculate Coulomb matrix
      procedure :: get_coulomb_matrix
      !> Calculate derivatives of Coulomb matrix
      procedure :: get_coulomb_derivs
      !> Calculate right-hand side (electronegativity vector)
      procedure :: get_xvec
      !> Calculate EN vector derivatives
      procedure :: get_xvec_derivs
      !> Calculate Coulomb matrix
      procedure :: get_amat_0d
      !> Calculate Coulomb matrix periodic
      procedure :: get_amat_3d
      !> Calculate Coulomb matrix derivative
      procedure :: get_damat_0d
      !> Calculate Coulomb matrix derivative periodic
      procedure :: get_damat_3d
   end type eeq_model

   real(wp), parameter :: sqrtpi = sqrt(pi)
   real(wp), parameter :: sqrt2pi = sqrt(2.0_wp/pi)
   real(wp), parameter :: eps = sqrt(epsilon(0.0_wp))

contains

   subroutine new_eeq_model(self, mol, error, chi, rad, eta, kcnchi, &
      & cutoff, cn_exp, rcov, cn_max)
      !> Electronegativity equilibration model
      type(eeq_model), intent(out) :: self
      !> Molecular structure data
      type(structure_type), intent(in) :: mol
      !> Error handling
      type(error_type), allocatable, intent(out) :: error
      !> Electronegativity
      real(wp), intent(in) :: chi(:)
      !> Exponent gaussian charge
      real(wp), intent(in) :: rad(:)
      !> Chemical hardness
      real(wp), intent(in) :: eta(:)
      !> CN scaling factor for electronegativity
      real(wp), intent(in) :: kcnchi(:)
      !> Cutoff radius for coordination number
      real(wp), intent(in), optional :: cutoff
      !> Steepness of the CN counting function
      real(wp), intent(in), optional :: cn_exp
      !> Covalent radii for CN
      real(wp), intent(in), optional :: rcov(:)
      !> Maximum CN cutoff for CN
      real(wp), intent(in), optional :: cn_max

      self%chi = chi
      self%rad = rad
      self%eta = eta
      self%kcnchi = kcnchi

<<<<<<< HEAD
      if (present(dielectric)) then
         self%dielectric = dielectric
      else
         self%dielectric = 1.0_wp
      end if

      call new_ncoord(self%ncoord, mol, cn_count%erf, cutoff=cutoff, kcn=cn_exp, &
         & rcov=rcov, cut=cn_max)
=======
      call new_ncoord(self%ncoord, mol, cn_count%erf, error, &
         & cutoff=cutoff, kcn=cn_exp, rcov=rcov, cut=cn_max)
>>>>>>> e3d2ae0e

   end subroutine new_eeq_model

   subroutine update(self, mol, cache, cn, qloc, dcndr, dcndL, dqlocdr, dqlocdL)
      class(eeq_model), intent(in) :: self
      type(structure_type), intent(in) :: mol
      type(cache_container), intent(inout) :: cache
      real(wp), intent(in) :: cn(:)
      real(wp), intent(in), optional :: qloc(:)
      real(wp), intent(in), optional :: dcndr(:, :, :)
      real(wp), intent(in), optional :: dcndL(:, :, :)
      real(wp), intent(in), optional :: dqlocdr(:, :, :)
      real(wp), intent(in), optional :: dqlocdL(:, :, :)

      type(eeq_cache), pointer :: ptr

      call taint(cache, ptr)

      ! Refer CN arrays in cache
      ptr%cn = cn
      if (present(dcndr) .and. present(dcndL)) then
         ptr%dcndr = dcndr
         ptr%dcndL = dcndL
      end if

      if (any(mol%periodic)) then
         ! Create WSC
         call new_wignerseitz_cell(ptr%wsc, mol)
         call get_alpha(mol%lattice, ptr%alpha)
      end if

   end subroutine update

   subroutine get_xvec(self, mol, cache, xvec)
      class(eeq_model), intent(in) :: self
      type(structure_type), intent(in) :: mol
      type(cache_container), intent(inout) :: cache
      real(wp), intent(out) :: xvec(:)
      real(wp), parameter :: reg = 1.0e-14_wp

      integer :: iat, izp
      real(wp) :: tmp

      type(eeq_cache), pointer :: ptr

      call view(cache, ptr)

      !$omp parallel do default(none) schedule(runtime) &
      !$omp shared(mol, self, xvec, ptr) private(iat, izp, tmp)
      do iat = 1, mol%nat
         izp = mol%id(iat)
         tmp = self%kcnchi(izp)/sqrt(ptr%cn(iat) + reg)
         xvec(iat) = -self%chi(izp) + tmp*ptr%cn(iat)
      end do
      xvec(mol%nat + 1) = mol%charge

   end subroutine get_xvec

   subroutine get_xvec_derivs(self, mol, cache, dxdr, dxdL)
      class(eeq_model), intent(in) :: self
      type(structure_type), intent(in) :: mol
      type(cache_container), intent(inout) :: cache
      real(wp), intent(out) :: dxdr(:, :, :)
      real(wp), intent(out) :: dxdL(:, :, :)
      real(wp), parameter :: reg = 1.0e-14_wp

      integer :: iat, izp
      real(wp) :: tmp

      type(eeq_cache), pointer :: ptr

      call view(cache, ptr)

      dxdr(:, :, :) = 0.0_wp
      dxdL(:, :, :) = 0.0_wp

      !$omp parallel do default(none) schedule(runtime) &
      !$omp shared(mol, self, ptr, dxdr, dxdL) &
      !$omp private(iat, izp, tmp)
      do iat = 1, mol%nat
         izp = mol%id(iat)
         tmp = self%kcnchi(izp)/sqrt(ptr%cn(iat) + reg)
         dxdr(:, :, iat) = 0.5_wp*tmp*ptr%dcndr(:, :, iat) + dxdr(:, :, iat)
         dxdL(:, :, iat) = 0.5_wp*tmp*ptr%dcndL(:, :, iat) + dxdL(:, :, iat)
      end do

   end subroutine get_xvec_derivs

   subroutine get_coulomb_matrix(self, mol, cache, amat)
      class(eeq_model), intent(in) :: self
      type(structure_type), intent(in) :: mol
      type(cache_container), intent(inout) :: cache
      real(wp), intent(out) :: amat(:, :)

      type(eeq_cache), pointer :: ptr

      call view(cache, ptr)

      if (any(mol%periodic)) then
         call self%get_amat_3d(mol, ptr%wsc, ptr%alpha, amat)
      else
         call self%get_amat_0d(mol, amat)
      end if
   end subroutine get_coulomb_matrix

   subroutine get_amat_0d(self, mol, amat)
      class(eeq_model), intent(in) :: self
      type(structure_type), intent(in) :: mol
      real(wp), intent(out) :: amat(:, :)

      integer :: iat, jat, izp, jzp
      real(wp) :: vec(3), r2, gam, tmp

      ! Thread-private array for reduction
      real(wp), allocatable :: amat_local(:, :)
   
      amat(:, :) = 0.0_wp
   
      !$omp parallel default(none) &
      !$omp shared(amat, mol, self) &
      !$omp private(iat, izp, jat, jzp, gam, vec, r2, tmp, amat_local)
      allocate(amat_local, source=amat)
      !$omp do schedule(runtime) 
      do iat = 1, mol%nat
         izp = mol%id(iat)
         do jat = 1, iat - 1
            jzp = mol%id(jat)
            vec = mol%xyz(:, jat) - mol%xyz(:, iat)
            r2 = vec(1)**2 + vec(2)**2 + vec(3)**2
            gam = 1.0_wp / (self%rad(izp)**2 + self%rad(jzp)**2)
            tmp = erf(sqrt(r2*gam)) / sqrt(r2)
            amat_local(jat, iat) = amat_local(jat, iat) + tmp
            amat_local(iat, jat) = amat_local(iat, jat) + tmp
         end do
         tmp = self%eta(izp) + sqrt2pi / self%rad(izp)
         amat_local(iat, iat) = amat_local(iat, iat) + tmp
      end do
      !$omp end do
      !$omp critical (get_amat_0d_)
      amat(:, :) = amat(:, :) + amat_local(:, :)
      !$omp end critical (get_amat_0d_)
      deallocate(amat_local)
      !$omp end parallel

      amat(mol%nat + 1, 1:mol%nat + 1) = 1.0_wp
      amat(1:mol%nat + 1, mol%nat + 1) = 1.0_wp
      amat(mol%nat + 1, mol%nat + 1) = 0.0_wp

   end subroutine get_amat_0d

   subroutine get_amat_3d(self, mol, wsc, alpha, amat)
      class(eeq_model), intent(in) :: self
      type(structure_type), intent(in) :: mol
      type(wignerseitz_cell_type), intent(in) :: wsc
      real(wp), intent(in) :: alpha
      real(wp), intent(out) :: amat(:, :)

      integer :: iat, jat, izp, jzp, img
      real(wp) :: vec(3), gam, wsw, dtmp, rtmp, vol
      real(wp), allocatable :: dtrans(:, :), rtrans(:, :)

      ! Thread-private array for reduction
      real(wp), allocatable :: amat_local(:, :)

      amat(:, :) = 0.0_wp

      vol = abs(matdet_3x3(mol%lattice))
      call get_dir_trans(mol%lattice, dtrans)
      call get_rec_trans(mol%lattice, rtrans)

      !$omp parallel default(none) &
      !$omp shared(amat, mol, self, wsc, dtrans, rtrans, alpha, vol) &
      !$omp private(iat, izp, jat, jzp, gam, wsw, vec, dtmp, rtmp, amat_local)
      allocate(amat_local, source=amat)
      !$omp do schedule(runtime) 
      do iat = 1, mol%nat
         izp = mol%id(iat)
         do jat = 1, iat - 1
            jzp = mol%id(jat)
            gam = 1.0_wp / sqrt(self%rad(izp)**2 + self%rad(jzp)**2)
            wsw = 1.0_wp / real(wsc%nimg(jat, iat), wp)
            do img = 1, wsc%nimg(jat, iat)
               vec = mol%xyz(:, iat) - mol%xyz(:, jat) - wsc%trans(:, wsc%tridx(img, jat, iat))
               call get_amat_dir_3d(vec, gam, alpha, dtrans, dtmp)
               call get_amat_rec_3d(vec, vol, alpha, rtrans, rtmp)
               amat_local(jat, iat) = amat_local(jat, iat) + (dtmp + rtmp) * wsw
               amat_local(iat, jat) = amat_local(iat, jat) + (dtmp + rtmp) * wsw
            end do
         end do

         gam = 1.0_wp / sqrt(2.0_wp * self%rad(izp)**2)
         wsw = 1.0_wp / real(wsc%nimg(iat, iat), wp)
         do img = 1, wsc%nimg(iat, iat)
            vec = wsc%trans(:, wsc%tridx(img, iat, iat))
            call get_amat_dir_3d(vec, gam, alpha, dtrans, dtmp)
            call get_amat_rec_3d(vec, vol, alpha, rtrans, rtmp)
            amat_local(iat, iat) = amat_local(iat, iat) + (dtmp + rtmp) * wsw
         end do

         dtmp = self%eta(izp) + sqrt2pi / self%rad(izp) - 2 * alpha / sqrtpi
         amat_local(iat, iat) = amat_local(iat, iat) + dtmp
      end do
      !$omp end do
      !$omp critical (get_amat_3d_)
      amat(:, :) = amat(:, :) + amat_local(:, :)
      !$omp end critical (get_amat_3d_)
      deallocate(amat_local)
      !$omp end parallel

      amat(mol%nat + 1, 1:mol%nat + 1) = 1.0_wp
      amat(1:mol%nat + 1, mol%nat + 1) = 1.0_wp
      amat(mol%nat + 1, mol%nat + 1) = 0.0_wp

   end subroutine get_amat_3d

   subroutine get_amat_dir_3d(rij, gam, alp, trans, amat)
      real(wp), intent(in) :: rij(3)
      real(wp), intent(in) :: gam
      real(wp), intent(in) :: alp
      real(wp), intent(in) :: trans(:, :)
      real(wp), intent(out) :: amat

      integer :: itr
      real(wp) :: vec(3), r1, tmp

      amat = 0.0_wp

      do itr = 1, size(trans, 2)
         vec(:) = rij + trans(:, itr)
         r1 = norm2(vec)
         if (r1 < eps) cycle
         tmp = erf(gam*r1)/r1 - erf(alp*r1)/r1
         amat = amat + tmp
      end do

   end subroutine get_amat_dir_3d

   subroutine get_amat_rec_3d(rij, vol, alp, trans, amat)
      real(wp), intent(in) :: rij(3)
      real(wp), intent(in) :: vol
      real(wp), intent(in) :: alp
      real(wp), intent(in) :: trans(:, :)
      real(wp), intent(out) :: amat

      integer :: itr
      real(wp) :: fac, vec(3), g2, tmp

      amat = 0.0_wp
      fac = 4*pi/vol

      do itr = 1, size(trans, 2)
         vec(:) = trans(:, itr)
         g2 = dot_product(vec, vec)
         if (g2 < eps) cycle
         tmp = cos(dot_product(rij, vec))*fac*exp(-0.25_wp*g2/(alp*alp))/g2
         amat = amat + tmp
      end do

   end subroutine get_amat_rec_3d

   subroutine get_coulomb_derivs(self, mol, cache, qvec, dadr, dadL, atrace)
      class(eeq_model), intent(in) :: self
      type(structure_type), intent(in) :: mol
      type(cache_container), intent(inout) :: cache
      real(wp), intent(in) :: qvec(:)
      real(wp), intent(out) :: dadr(:, :, :), dadL(:, :, :), atrace(:, :)

      type(eeq_cache), pointer :: ptr

      call view(cache, ptr)

      if (any(mol%periodic)) then
         call self%get_damat_3d(mol, ptr%wsc, ptr%alpha, qvec, dadr, dadL, atrace)
      else
         call self%get_damat_0d(mol, qvec, dadr, dadL, atrace)
      end if
   end subroutine get_coulomb_derivs

   subroutine get_damat_0d(self, mol, qvec, dadr, dadL, atrace)
      class(eeq_model), intent(in) :: self
      type(structure_type), intent(in) :: mol
      real(wp), intent(in) :: qvec(:)
      real(wp), intent(out) :: dadr(:, :, :)
      real(wp), intent(out) :: dadL(:, :, :)
      real(wp), intent(out) :: atrace(:, :)

      integer :: iat, jat, izp, jzp
      real(wp) :: vec(3), r2, gam, arg, dtmp, dG(3), dS(3, 3)

      ! Thread-private arrays for reduction
      real(wp), allocatable :: atrace_local(:, :)
      real(wp), allocatable :: dadr_local(:, :, :), dadL_local(:, :, :)

      atrace(:, :) = 0.0_wp
      dadr(:, :, :) = 0.0_wp
      dadL(:, :, :) = 0.0_wp

      !$omp parallel default(none) &
      !$omp shared(atrace, dadr, dadL, mol, self, qvec) &
      !$omp private(iat, izp, jat, jzp, gam, r2, vec, dG, dS, dtmp, arg) &
      !$omp private(atrace_local, dadr_local, dadL_local)
      allocate(atrace_local, source=atrace)
      allocate(dadr_local, source=dadr)
      allocate(dadL_local, source=dadL)
      !$omp do schedule(runtime)
      do iat = 1, mol%nat
         izp = mol%id(iat)
         do jat = 1, iat - 1
            jzp = mol%id(jat)
            vec = mol%xyz(:, iat) - mol%xyz(:, jat)
            r2 = vec(1)**2 + vec(2)**2 + vec(3)**2
            gam = 1.0_wp/sqrt(self%rad(izp)**2 + self%rad(jzp)**2)
            arg = gam*gam*r2
            dtmp = 2.0_wp*gam*exp(-arg)/(sqrtpi*r2)-erf(sqrt(arg))/(r2*sqrt(r2))
            dG = dtmp*vec
            dS = spread(dG, 1, 3) * spread(vec, 2, 3)
            atrace_local(:, iat) = +dG*qvec(jat) + atrace_local(:, iat)
            atrace_local(:, jat) = -dG*qvec(iat) + atrace_local(:, jat)
            dadr_local(:, iat, jat) = +dG*qvec(iat)
            dadr_local(:, jat, iat) = -dG*qvec(jat)
            dadL_local(:, :, jat) = +dS*qvec(iat) + dadL_local(:, :, jat)
            dadL_local(:, :, iat) = +dS*qvec(jat) + dadL_local(:, :, iat)
         end do
      end do
      !$omp end do
      !$omp critical (get_damat_0d_)
      atrace(:, :) = atrace(:, :) + atrace_local(:, :)
      dadr(:, :, :) = dadr(:, :, :) + dadr_local(:, :, :)
      dadL(:, :, :) = dadL(:, :, :) + dadL_local(:, :, :)
      !$omp end critical (get_damat_0d_)
      deallocate(dadL_local, dadr_local, atrace_local)
      !$omp end parallel
   
   end subroutine get_damat_0d

   subroutine get_damat_3d(self, mol, wsc, alpha, qvec, dadr, dadL, atrace)
      class(eeq_model), intent(in) :: self
      type(structure_type), intent(in) :: mol
      type(wignerseitz_cell_type), intent(in) :: wsc
      real(wp), intent(in) :: alpha
      real(wp), intent(in) :: qvec(:)
      real(wp), intent(out) :: dadr(:, :, :)
      real(wp), intent(out) :: dadL(:, :, :)
      real(wp), intent(out) :: atrace(:, :)

      integer :: iat, jat, izp, jzp, img
      real(wp) :: vol, gam, wsw, vec(3), dG(3), dS(3, 3)
      real(wp) :: dGd(3), dSd(3, 3), dGr(3), dSr(3, 3)
      real(wp), allocatable :: dtrans(:, :), rtrans(:, :)

      ! Thread-private arrays for reduction
      real(wp), allocatable :: atrace_local(:, :)
      real(wp), allocatable :: dadr_local(:, :, :), dadL_local(:, :, :)

      atrace(:, :) = 0.0_wp
      dadr(:, :, :) = 0.0_wp
      dadL(:, :, :) = 0.0_wp

      vol = abs(matdet_3x3(mol%lattice))
      call get_dir_trans(mol%lattice, dtrans)
      call get_rec_trans(mol%lattice, rtrans)

      !$omp parallel default(none) &
      !$omp shared(mol, self, wsc, alpha, vol, dtrans, rtrans, qvec) &
      !$omp shared(atrace, dadr, dadL) &
      !$omp private(iat, izp, jat, jzp, img, gam, wsw, vec, dG, dS) & 
      !$omp private(dGr, dSr, dGd, dSd, atrace_local, dadr_local, dadL_local)
      allocate(atrace_local, source=atrace)
      allocate(dadr_local, source=dadr)
      allocate(dadL_local, source=dadL)
      !$omp do schedule(runtime)
      do iat = 1, mol%nat
         izp = mol%id(iat)
         do jat = 1, iat - 1
            jzp = mol%id(jat)
            dG(:) = 0.0_wp
            dS(:, :) = 0.0_wp
            gam = 1.0_wp / sqrt(self%rad(izp)**2 + self%rad(jzp)**2)
            wsw = 1.0_wp / real(wsc%nimg(jat, iat), wp)
            do img = 1, wsc%nimg(jat, iat)
               vec = mol%xyz(:, iat) - mol%xyz(:, jat) - wsc%trans(:, wsc%tridx(img, jat, iat))
               call get_damat_dir_3d(vec, gam, alpha, dtrans, dGd, dSd)
               call get_damat_rec_3d(vec, vol, alpha, rtrans, dGr, dSr)
               dG = dG + (dGd + dGr) * wsw
               dS = dS + (dSd + dSr) * wsw
            end do
            atrace_local(:, iat) = +dG*qvec(jat) + atrace_local(:, iat)
            atrace_local(:, jat) = -dG*qvec(iat) + atrace_local(:, jat)
            dadr_local(:, iat, jat) = +dG*qvec(iat) + dadr_local(:, iat, jat)
            dadr_local(:, jat, iat) = -dG*qvec(jat) + dadr_local(:, jat, iat)
            dadL_local(:, :, jat) = +dS*qvec(iat) + dadL_local(:, :, jat)
            dadL_local(:, :, iat) = +dS*qvec(jat) + dadL_local(:, :, iat)
         end do

         dS(:, :) = 0.0_wp
         gam = 1.0_wp / sqrt(2.0_wp * self%rad(izp)**2)
         wsw = 1.0_wp / real(wsc%nimg(iat, iat), wp)
         do img = 1, wsc%nimg(iat, iat)
            vec = wsc%trans(:, wsc%tridx(img, iat, iat))
            call get_damat_dir_3d(vec, gam, alpha, dtrans, dGd, dSd)
            call get_damat_rec_3d(vec, vol, alpha, rtrans, dGr, dSr)
            dS = dS + (dSd + dSr) * wsw
         end do
         dadL_local(:, :, iat) = +dS*qvec(iat) + dadL_local(:, :, iat)
      end do
      !$omp end do
      !$omp critical (get_damat_3d_)
      atrace(:, :) = atrace(:, :) + atrace_local(:, :)
      dadr(:, :, :) = dadr(:, :, :) + dadr_local(:, :, :)
      dadL(:, :, :) = dadL(:, :, :) + dadL_local(:, :, :)
      !$omp end critical (get_damat_3d_)
      deallocate(dadL_local, dadr_local, atrace_local)
      !$omp end parallel

   end subroutine get_damat_3d

   subroutine get_damat_dir_3d(rij, gam, alp, trans, dg, ds)
      real(wp), intent(in) :: rij(3)
      real(wp), intent(in) :: gam
      real(wp), intent(in) :: alp
      real(wp), intent(in) :: trans(:, :)
      real(wp), intent(out) :: dg(3)
      real(wp), intent(out) :: ds(3, 3)

      integer :: itr
      real(wp) :: vec(3), r1, r2, gtmp, atmp, gam2, alp2

      dg(:) = 0.0_wp
      ds(:, :) = 0.0_wp

      gam2 = gam*gam
      alp2 = alp*alp

      do itr = 1, size(trans, 2)
         vec(:) = rij + trans(:, itr)
         r1 = norm2(vec)
         if (r1 < eps) cycle
         r2 = r1*r1
         gtmp = +2*gam*exp(-r2*gam2)/(sqrtpi*r2) - erf(r1*gam)/(r2*r1)
         atmp = -2*alp*exp(-r2*alp2)/(sqrtpi*r2) + erf(r1*alp)/(r2*r1)
         dg(:) = dg + (gtmp + atmp)*vec
         ds(:, :) = ds + (gtmp + atmp)*spread(vec, 1, 3)*spread(vec, 2, 3)
      end do

   end subroutine get_damat_dir_3d

   subroutine get_damat_rec_3d(rij, vol, alp, trans, dg, ds)
      real(wp), intent(in) :: rij(3)
      real(wp), intent(in) :: vol
      real(wp), intent(in) :: alp
      real(wp), intent(in) :: trans(:, :)
      real(wp), intent(out) :: dg(3)
      real(wp), intent(out) :: ds(3, 3)

      integer :: itr
      real(wp) :: fac, vec(3), g2, gv, etmp, dtmp, alp2
      real(wp), parameter :: unity(3, 3) = reshape(&
         & [1, 0, 0, 0, 1, 0, 0, 0, 1], shape(unity))

      dg(:) = 0.0_wp
      ds(:, :) = 0.0_wp
      fac = 4*pi/vol
      alp2 = alp*alp

      do itr = 1, size(trans, 2)
         vec(:) = trans(:, itr)
         g2 = dot_product(vec, vec)
         if (g2 < eps) cycle
         gv = dot_product(rij, vec)
         etmp = fac*exp(-0.25_wp*g2/alp2)/g2
         dtmp = -sin(gv)*etmp
         dg(:) = dg + dtmp*vec
         ds(:, :) = ds + etmp*cos(gv) &
                   & *((2.0_wp/g2 + 0.5_wp/alp2)*spread(vec, 1, 3)*spread(vec, 2, 3) - unity)
      end do

   end subroutine get_damat_rec_3d

   ! NOTE: the following is basically identical to tblite versions of this pattern

   !> Inspect cache and reallocate it in case of type mismatch
   subroutine taint(cache, ptr)
      !> Instance of the cache
      type(cache_container), target, intent(inout) :: cache
      !> Reference to the cache
      type(eeq_cache), pointer, intent(out) :: ptr

      if (allocated(cache%raw)) then
         call view(cache, ptr)
         if (associated(ptr)) return
         deallocate (cache%raw)
      end if

      if (.not. allocated(cache%raw)) then
         block
            type(eeq_cache), allocatable :: tmp
            allocate (tmp)
            call move_alloc(tmp, cache%raw)
         end block
      end if

      call view(cache, ptr)
   end subroutine taint

   !> Return reference to cache after resolving its type
   subroutine view(cache, ptr)
      !> Instance of the cache
      type(cache_container), target, intent(inout) :: cache
      !> Reference to the cache
      type(eeq_cache), pointer, intent(out) :: ptr
      nullify (ptr)
      select type (target => cache%raw)
      type is (eeq_cache)
         ptr => target
      end select
   end subroutine view

end module multicharge_model_eeq<|MERGE_RESOLUTION|>--- conflicted
+++ resolved
@@ -23,12 +23,8 @@
    use mctc_io_constants, only: pi
    use mctc_io_math, only: matdet_3x3
    use mctc_ncoord, only: new_ncoord, cn_count
-<<<<<<< HEAD
    use multicharge_wignerseitz, only: wignerseitz_cell_type, new_wignerseitz_cell
    use multicharge_ewald, only: get_alpha
-=======
-   use multicharge_wignerseitz, only: wignerseitz_cell_type
->>>>>>> e3d2ae0e
    use multicharge_model_type, only: mchrg_model_type, get_dir_trans, get_rec_trans
    use multicharge_model_cache, only: cache_container, model_cache
    implicit none
@@ -97,19 +93,8 @@
       self%eta = eta
       self%kcnchi = kcnchi
 
-<<<<<<< HEAD
-      if (present(dielectric)) then
-         self%dielectric = dielectric
-      else
-         self%dielectric = 1.0_wp
-      end if
-
-      call new_ncoord(self%ncoord, mol, cn_count%erf, cutoff=cutoff, kcn=cn_exp, &
-         & rcov=rcov, cut=cn_max)
-=======
       call new_ncoord(self%ncoord, mol, cn_count%erf, error, &
          & cutoff=cutoff, kcn=cn_exp, rcov=rcov, cut=cn_max)
->>>>>>> e3d2ae0e
 
    end subroutine new_eeq_model
 
@@ -225,33 +210,33 @@
 
       ! Thread-private array for reduction
       real(wp), allocatable :: amat_local(:, :)
-   
+
       amat(:, :) = 0.0_wp
-   
+
       !$omp parallel default(none) &
       !$omp shared(amat, mol, self) &
       !$omp private(iat, izp, jat, jzp, gam, vec, r2, tmp, amat_local)
-      allocate(amat_local, source=amat)
-      !$omp do schedule(runtime) 
+      allocate (amat_local, source=amat)
+      !$omp do schedule(runtime)
       do iat = 1, mol%nat
          izp = mol%id(iat)
          do jat = 1, iat - 1
             jzp = mol%id(jat)
             vec = mol%xyz(:, jat) - mol%xyz(:, iat)
             r2 = vec(1)**2 + vec(2)**2 + vec(3)**2
-            gam = 1.0_wp / (self%rad(izp)**2 + self%rad(jzp)**2)
-            tmp = erf(sqrt(r2*gam)) / sqrt(r2)
+            gam = 1.0_wp/(self%rad(izp)**2 + self%rad(jzp)**2)
+            tmp = erf(sqrt(r2*gam))/sqrt(r2)
             amat_local(jat, iat) = amat_local(jat, iat) + tmp
             amat_local(iat, jat) = amat_local(iat, jat) + tmp
          end do
-         tmp = self%eta(izp) + sqrt2pi / self%rad(izp)
+         tmp = self%eta(izp) + sqrt2pi/self%rad(izp)
          amat_local(iat, iat) = amat_local(iat, iat) + tmp
       end do
       !$omp end do
       !$omp critical (get_amat_0d_)
       amat(:, :) = amat(:, :) + amat_local(:, :)
       !$omp end critical (get_amat_0d_)
-      deallocate(amat_local)
+      deallocate (amat_local)
       !$omp end parallel
 
       amat(mol%nat + 1, 1:mol%nat + 1) = 1.0_wp
@@ -283,40 +268,40 @@
       !$omp parallel default(none) &
       !$omp shared(amat, mol, self, wsc, dtrans, rtrans, alpha, vol) &
       !$omp private(iat, izp, jat, jzp, gam, wsw, vec, dtmp, rtmp, amat_local)
-      allocate(amat_local, source=amat)
-      !$omp do schedule(runtime) 
+      allocate (amat_local, source=amat)
+      !$omp do schedule(runtime)
       do iat = 1, mol%nat
          izp = mol%id(iat)
          do jat = 1, iat - 1
             jzp = mol%id(jat)
-            gam = 1.0_wp / sqrt(self%rad(izp)**2 + self%rad(jzp)**2)
-            wsw = 1.0_wp / real(wsc%nimg(jat, iat), wp)
+            gam = 1.0_wp/sqrt(self%rad(izp)**2 + self%rad(jzp)**2)
+            wsw = 1.0_wp/real(wsc%nimg(jat, iat), wp)
             do img = 1, wsc%nimg(jat, iat)
                vec = mol%xyz(:, iat) - mol%xyz(:, jat) - wsc%trans(:, wsc%tridx(img, jat, iat))
                call get_amat_dir_3d(vec, gam, alpha, dtrans, dtmp)
                call get_amat_rec_3d(vec, vol, alpha, rtrans, rtmp)
-               amat_local(jat, iat) = amat_local(jat, iat) + (dtmp + rtmp) * wsw
-               amat_local(iat, jat) = amat_local(iat, jat) + (dtmp + rtmp) * wsw
+               amat_local(jat, iat) = amat_local(jat, iat) + (dtmp + rtmp)*wsw
+               amat_local(iat, jat) = amat_local(iat, jat) + (dtmp + rtmp)*wsw
             end do
          end do
 
-         gam = 1.0_wp / sqrt(2.0_wp * self%rad(izp)**2)
-         wsw = 1.0_wp / real(wsc%nimg(iat, iat), wp)
+         gam = 1.0_wp/sqrt(2.0_wp*self%rad(izp)**2)
+         wsw = 1.0_wp/real(wsc%nimg(iat, iat), wp)
          do img = 1, wsc%nimg(iat, iat)
             vec = wsc%trans(:, wsc%tridx(img, iat, iat))
             call get_amat_dir_3d(vec, gam, alpha, dtrans, dtmp)
             call get_amat_rec_3d(vec, vol, alpha, rtrans, rtmp)
-            amat_local(iat, iat) = amat_local(iat, iat) + (dtmp + rtmp) * wsw
+            amat_local(iat, iat) = amat_local(iat, iat) + (dtmp + rtmp)*wsw
          end do
 
-         dtmp = self%eta(izp) + sqrt2pi / self%rad(izp) - 2 * alpha / sqrtpi
+         dtmp = self%eta(izp) + sqrt2pi/self%rad(izp) - 2*alpha/sqrtpi
          amat_local(iat, iat) = amat_local(iat, iat) + dtmp
       end do
       !$omp end do
       !$omp critical (get_amat_3d_)
       amat(:, :) = amat(:, :) + amat_local(:, :)
       !$omp end critical (get_amat_3d_)
-      deallocate(amat_local)
+      deallocate (amat_local)
       !$omp end parallel
 
       amat(mol%nat + 1, 1:mol%nat + 1) = 1.0_wp
@@ -411,9 +396,9 @@
       !$omp shared(atrace, dadr, dadL, mol, self, qvec) &
       !$omp private(iat, izp, jat, jzp, gam, r2, vec, dG, dS, dtmp, arg) &
       !$omp private(atrace_local, dadr_local, dadL_local)
-      allocate(atrace_local, source=atrace)
-      allocate(dadr_local, source=dadr)
-      allocate(dadL_local, source=dadL)
+      allocate (atrace_local, source=atrace)
+      allocate (dadr_local, source=dadr)
+      allocate (dadL_local, source=dadL)
       !$omp do schedule(runtime)
       do iat = 1, mol%nat
          izp = mol%id(iat)
@@ -423,9 +408,9 @@
             r2 = vec(1)**2 + vec(2)**2 + vec(3)**2
             gam = 1.0_wp/sqrt(self%rad(izp)**2 + self%rad(jzp)**2)
             arg = gam*gam*r2
-            dtmp = 2.0_wp*gam*exp(-arg)/(sqrtpi*r2)-erf(sqrt(arg))/(r2*sqrt(r2))
+            dtmp = 2.0_wp*gam*exp(-arg)/(sqrtpi*r2) - erf(sqrt(arg))/(r2*sqrt(r2))
             dG = dtmp*vec
-            dS = spread(dG, 1, 3) * spread(vec, 2, 3)
+            dS = spread(dG, 1, 3)*spread(vec, 2, 3)
             atrace_local(:, iat) = +dG*qvec(jat) + atrace_local(:, iat)
             atrace_local(:, jat) = -dG*qvec(iat) + atrace_local(:, jat)
             dadr_local(:, iat, jat) = +dG*qvec(iat)
@@ -440,9 +425,9 @@
       dadr(:, :, :) = dadr(:, :, :) + dadr_local(:, :, :)
       dadL(:, :, :) = dadL(:, :, :) + dadL_local(:, :, :)
       !$omp end critical (get_damat_0d_)
-      deallocate(dadL_local, dadr_local, atrace_local)
+      deallocate (dadL_local, dadr_local, atrace_local)
       !$omp end parallel
-   
+
    end subroutine get_damat_0d
 
    subroutine get_damat_3d(self, mol, wsc, alpha, qvec, dadr, dadL, atrace)
@@ -475,11 +460,11 @@
       !$omp parallel default(none) &
       !$omp shared(mol, self, wsc, alpha, vol, dtrans, rtrans, qvec) &
       !$omp shared(atrace, dadr, dadL) &
-      !$omp private(iat, izp, jat, jzp, img, gam, wsw, vec, dG, dS) & 
+      !$omp private(iat, izp, jat, jzp, img, gam, wsw, vec, dG, dS) &
       !$omp private(dGr, dSr, dGd, dSd, atrace_local, dadr_local, dadL_local)
-      allocate(atrace_local, source=atrace)
-      allocate(dadr_local, source=dadr)
-      allocate(dadL_local, source=dadL)
+      allocate (atrace_local, source=atrace)
+      allocate (dadr_local, source=dadr)
+      allocate (dadL_local, source=dadL)
       !$omp do schedule(runtime)
       do iat = 1, mol%nat
          izp = mol%id(iat)
@@ -487,14 +472,14 @@
             jzp = mol%id(jat)
             dG(:) = 0.0_wp
             dS(:, :) = 0.0_wp
-            gam = 1.0_wp / sqrt(self%rad(izp)**2 + self%rad(jzp)**2)
-            wsw = 1.0_wp / real(wsc%nimg(jat, iat), wp)
+            gam = 1.0_wp/sqrt(self%rad(izp)**2 + self%rad(jzp)**2)
+            wsw = 1.0_wp/real(wsc%nimg(jat, iat), wp)
             do img = 1, wsc%nimg(jat, iat)
                vec = mol%xyz(:, iat) - mol%xyz(:, jat) - wsc%trans(:, wsc%tridx(img, jat, iat))
                call get_damat_dir_3d(vec, gam, alpha, dtrans, dGd, dSd)
                call get_damat_rec_3d(vec, vol, alpha, rtrans, dGr, dSr)
-               dG = dG + (dGd + dGr) * wsw
-               dS = dS + (dSd + dSr) * wsw
+               dG = dG + (dGd + dGr)*wsw
+               dS = dS + (dSd + dSr)*wsw
             end do
             atrace_local(:, iat) = +dG*qvec(jat) + atrace_local(:, iat)
             atrace_local(:, jat) = -dG*qvec(iat) + atrace_local(:, jat)
@@ -505,13 +490,13 @@
          end do
 
          dS(:, :) = 0.0_wp
-         gam = 1.0_wp / sqrt(2.0_wp * self%rad(izp)**2)
-         wsw = 1.0_wp / real(wsc%nimg(iat, iat), wp)
+         gam = 1.0_wp/sqrt(2.0_wp*self%rad(izp)**2)
+         wsw = 1.0_wp/real(wsc%nimg(iat, iat), wp)
          do img = 1, wsc%nimg(iat, iat)
             vec = wsc%trans(:, wsc%tridx(img, iat, iat))
             call get_damat_dir_3d(vec, gam, alpha, dtrans, dGd, dSd)
             call get_damat_rec_3d(vec, vol, alpha, rtrans, dGr, dSr)
-            dS = dS + (dSd + dSr) * wsw
+            dS = dS + (dSd + dSr)*wsw
          end do
          dadL_local(:, :, iat) = +dS*qvec(iat) + dadL_local(:, :, iat)
       end do
@@ -521,7 +506,7 @@
       dadr(:, :, :) = dadr(:, :, :) + dadr_local(:, :, :)
       dadL(:, :, :) = dadL(:, :, :) + dadL_local(:, :, :)
       !$omp end critical (get_damat_3d_)
-      deallocate(dadL_local, dadr_local, atrace_local)
+      deallocate (dadL_local, dadr_local, atrace_local)
       !$omp end parallel
 
    end subroutine get_damat_3d
