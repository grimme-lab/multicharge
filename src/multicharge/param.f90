--- conflicted
+++ resolved
@@ -14,8 +14,7 @@
 ! limitations under the License.
 
 module multicharge_param
-<<<<<<< HEAD
-   use mctc_env, only: wp
+   use mctc_env, only: error_type, wp
    use mctc_io, only: structure_type
    use mctc_io_convert, only: autoaa
    use mctc_data, only: get_covalent_rad, get_pauling_en, get_vdw_rad
@@ -26,14 +25,6 @@
    use multicharge_param_eeqbc2024, only: get_eeqbc_chi, get_eeqbc_eta, &
       & get_eeqbc_rad, get_eeqbc_kcnchi, get_eeqbc_kqchi, get_eeqbc_kqeta, &
       & get_eeqbc_cap, get_eeqbc_cov_radii, get_eeqbc_avg_cn
-=======
-   use mctc_env, only : error_type, wp
-   use mctc_io, only : structure_type
-   use mctc_data, only: get_covalent_rad
-   use multicharge_model, only : mchrg_model_type, new_mchrg_model
-   use multicharge_param_eeq2019, only : get_eeq_chi, get_eeq_eta, &
-      & get_eeq_rad, get_eeq_kcn
->>>>>>> cd9d4132
    implicit none
    private
 
@@ -52,14 +43,18 @@
 
 contains
 
-<<<<<<< HEAD
-   subroutine new_eeq2019_model(mol, model, dielectric)
+   subroutine new_eeq2019_model(mol, model, error, dielectric)
       !> Molecular structure data
       type(structure_type), intent(in) :: mol
       !> Electronegativity equilibration model
       class(mchrg_model_type), allocatable, intent(out) :: model
+      !> Error handling
+      type(error_type), allocatable, intent(out) :: error
       !> Dielectric constant of the medium
       real(wp), intent(in), optional :: dielectric
+
+
+      real(wp), parameter :: cutoff = 25.0_wp, cn_exp = 7.5_wp, cn_max = 8.0_wp
 
       real(wp), allocatable :: chi(:), eta(:), kcnchi(:), rad(:), rcov(:)
       type(eeq_model), allocatable :: eeq
@@ -72,7 +67,7 @@
 
       allocate (eeq)
       call new_eeq_model(eeq, mol=mol, chi=chi, rad=rad, eta=eta, kcnchi=kcnchi, &
-         & cutoff=25.0_wp, cn_exp=7.5_wp, rcov=rcov, cn_max=8.0_wp, &
+         & error=error, cutoff=cutoff, cn_exp=cn_exp, rcov=rcov, cn_max=cn_max, &
          & dielectric=dielectric)
       call move_alloc(eeq, model)
 
@@ -120,28 +115,6 @@
          & cn_exp=2.0_wp, rcov=rcov, en=en, norm_exp=0.75_wp, &
          & dielectric=dielectric, rvdw=rvdw)
       call move_alloc(eeqbc, model)
-=======
-subroutine new_eeq2019_model(mol, model, error)
-   !> Molecular structure data
-   type(structure_type), intent(in) :: mol
-   !> Electronegativity equilibration model
-   type(mchrg_model_type), intent(out) :: model
-   !> Error handling
-   type(error_type), allocatable, intent(out) :: error
-
-   real(wp), parameter :: cutoff = 25.0_wp, cn_exp = 7.5_wp, cn_max = 8.0_wp
-
-   real(wp), allocatable :: chi(:), eta(:), kcn(:), rad(:), rcov(:)
-
-   chi = get_eeq_chi(mol%num)
-   eta = get_eeq_eta(mol%num)
-   kcn = get_eeq_kcn(mol%num)
-   rad = get_eeq_rad(mol%num)
-   rcov = get_covalent_rad(mol%num)
-
-   call new_mchrg_model(model, mol, chi=chi, rad=rad, eta=eta, kcn=kcn, error=error,&
-      & cutoff=cutoff, cn_exp=cn_exp, rcov=rcov, cn_max=cn_max)
->>>>>>> cd9d4132
 
    end subroutine new_eeqbc2024_model
 
