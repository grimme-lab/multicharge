! This file is part of multicharge.
! SPDX-Identifier: Apache-2.0
!
! Licensed under the Apache License, Version 2.0 (the "License");
! you may not use this file except in compliance with the License.
! You may obtain a copy of the License at
!
!     http://www.apache.org/licenses/LICENSE-2.0
!
! Unless required by applicable law or agreed to in writing, software
! distributed under the License is distributed on an "AS IS" BASIS,
! WITHOUT WARRANTIES OR CONDITIONS OF ANY KIND, either express or implied.
! See the License for the specific language governing permissions and
! limitations under the License.

program main
   use, intrinsic :: iso_fortran_env, only: output_unit, error_unit, input_unit
   use mctc_env, only: error_type, fatal_error, get_argument, wp
   use mctc_io, only: structure_type, read_structure, filetype, get_filetype
   use mctc_cutoff, only : get_lattice_points
   use multicharge, only: mchrg_model_type, mchargeModel, new_eeq2019_model, &
      & new_eeqbc2024_model, get_multicharge_version, &
      & write_ascii_model, write_ascii_properties, write_ascii_results
   use multicharge_output, only: json_results
   implicit none
   character(len=*), parameter :: prog_name = "multicharge"
   character(len=*), parameter :: json_output = "multicharge.json"

   character(len=:), allocatable :: input, chargeinput
   integer, allocatable :: input_format, model_id
   integer :: stat, unit
   type(error_type), allocatable :: error
   type(structure_type) :: mol
   class(mchrg_model_type), allocatable :: model
   logical :: grad, json, exist
   real(wp), parameter :: cn_max = 8.0_wp, cutoff = 25.0_wp
   real(wp), allocatable :: cn(:), rcov(:), trans(:, :)
   real(wp), allocatable :: qloc(:)
   real(wp), allocatable :: dcndr(:, :, :), dcndL(:, :, :), dqlocdr(:, :, :), dqlocdL(:, :, :)
   real(wp), allocatable :: energy(:), gradient(:, :), sigma(:, :)
   real(wp), allocatable :: qvec(:)
   real(wp), allocatable :: dqdr(:, :, :), dqdL(:, :, :)
   real(wp), allocatable :: charge

   call get_arguments(input, model_id, input_format, grad, charge, json, error)
   if (allocated(error)) then
      write (error_unit, '(a)') error%message
      error stop
   end if

   if (input == "-") then
      if (.not. allocated(input_format)) input_format = filetype%xyz
      call read_structure(mol, input_unit, input_format, error)
   else
      call read_structure(mol, input, error, input_format)
   end if
   if (allocated(error)) then
      write (error_unit, '(a)') error%message
      error stop
   end if

   if (allocated(charge)) then
      mol%charge = charge
   else
      chargeinput = ".CHRG"
      inquire (file=chargeinput, exist=exist)
      if (exist) then
         open (file=chargeinput, newunit=unit)
         allocate (charge)
         read (unit, *, iostat=stat) charge
         if (stat == 0) then
            mol%charge = charge
            write (output_unit, '(a,/)') &
               "[Info] Molecular charge read from '"//chargeinput//"'"
         else
            write (output_unit, '(a,/)') &
               "[Warn] Could not read molecular charge read from '"//chargeinput//"'"
         end if
         close (unit)
      end if
   end if

   if (model_id == mchargeModel%eeq2019) then
      call new_eeq2019_model(mol, model, error)
   else if (model_id == mchargeModel%eeqbc2024) then
      call new_eeqbc2024_model(mol, model, error)
   else
      call fatal_error(error, "Invalid model was choosen.")
   end if
   if(allocated(error)) then
      write(error_unit, '(a)') error%message
      error stop
   end if

   call write_ascii_model(output_unit, mol, model)

   allocate (energy(mol%nat), qvec(mol%nat))
   energy(:) = 0.0_wp

   allocate (cn(mol%nat), qloc(mol%nat))
   if (grad) then
      allocate (gradient(3, mol%nat), sigma(3, 3))
      gradient(:, :) = 0.0_wp
      sigma(:, :) = 0.0_wp

      allocate (dqdr(3, mol%nat, mol%nat), dqdL(3, 3, mol%nat))
      dqdr(:, :, :) = 0.0_wp
      dqdL(:, :, :) = 0.0_wp

      allocate (dcndr(3, mol%nat, mol%nat), dcndL(3, 3, mol%nat))
      allocate (dqlocdr(3, mol%nat, mol%nat), dqlocdL(3, 3, mol%nat))
   end if

<<<<<<< HEAD
   call get_lattice_points(mol%periodic, mol%lattice, model%ncoord%cutoff, trans)
   call model%ncoord%get_coordination_number(mol, trans, cn, dcndr, dcndL)
   call model%local_charge(mol, trans, qloc, dqlocdr, dqlocdL)
   call model%solve(mol, error, cn, qloc, dcndr, dcndL, dqlocdr, dqlocdL, &
      & energy, gradient, sigma, qvec, dqdr, dqdL)
   ! TODO: write_ascii for dqdr, dqdL
=======
   call model%solve(mol, error, cn, dcndr, dcndL, energy, gradient, sigma, &
      & qvec, dqdr, dqdL)
   if (allocated(error)) then
      write(error_unit, '(a)') error%message
      error stop
   end if
   
>>>>>>> eb734ac9

   call write_ascii_properties(output_unit, mol, model, cn, qvec)
   call write_ascii_results(output_unit, mol, energy, gradient, sigma)

   if (json) then
      open (file=json_output, newunit=unit)
      call json_results(unit, "  ", energy=sum(energy), gradient=gradient, charges=qvec, cn=cn)
      close (unit)
      write (output_unit, '(a)') &
         "[Info] JSON dump of results written to '"//json_output//"'"
   end if

contains

   subroutine help(unit)
      integer, intent(in) :: unit

      write (unit, '(a, *(1x, a))') &
         "Usage: "//prog_name//" [options] <input>"

      write (unit, '(a)') &
         "", &
         "Electronegativity equilibration model for atomic charges and", &
         "higher multipole moments", &
         ""

      write (unit, '(2x, a, t35, a)') &
         "-m, -model, --model <model>", "Choose the charge model", &
         "-i, -input, --input <format>", "Hint for the format of the input file", &
         "-c, -charge, --charge <value>", "Set the molecular charge", &
         "-g, -grad, --grad", "Evaluate molecular gradient and virial", &
         "-j, -json, --json", "Provide output in JSON format to the file 'multicharge.json'", &
         "-v, -version, --version", "Print program version and exit", &
         "-h, -help, --help", "Show this help message"

      write (unit, '(a)')

   end subroutine help

   subroutine version(unit)
      integer, intent(in) :: unit
      character(len=:), allocatable :: version_string

      call get_multicharge_version(string=version_string)
      write (unit, '(a, *(1x, a))') &
         & prog_name, "version", version_string

   end subroutine version

   subroutine get_arguments(input, model_id, input_format, grad, charge, &
      & json, error)

      !> Input file name
      character(len=:), allocatable :: input

      !> ID of choosen model type
      integer, allocatable, intent(out) :: model_id

      !> Input file format
      integer, allocatable, intent(out) :: input_format

      !> Evaluate gradient
      logical, intent(out) :: grad

      !> Provide JSON output
      logical, intent(out) :: json

      !> Charge
      real(wp), allocatable, intent(out) :: charge

      !> Error handling
      type(error_type), allocatable, intent(out) :: error

      integer :: iarg, narg, iostat
      character(len=:), allocatable :: arg

      model_id = mchargeModel%eeq2019
      grad = .false.
      json = .false.
      iarg = 0
      narg = command_argument_count()
      do while (iarg < narg)
         iarg = iarg + 1
         call get_argument(iarg, arg)
         select case (arg)
         case ("-h", "-help", "--help")
            call help(output_unit)
            stop
         case ("-v", "-version", "--version")
            call version(output_unit)
            stop
         case default
            if (.not. allocated(input)) then
               call move_alloc(arg, input)
               cycle
            end if
            call fatal_error(error, "Too many positional arguments present")
            exit
         case ("-m", "-model", "--model")
            iarg = iarg + 1
            call get_argument(iarg, arg)
            if (.not. allocated(arg)) then
               call fatal_error(error, "Missing argument for model")
               exit
            end if
            if (arg == "eeq2019" .or. arg == "eeq") then
               model_id = mchargeModel%eeq2019
            else if (arg == "eeqbc2024" .or. arg == "eeqbc") then
               model_id = mchargeModel%eeqbc2024
            else
               call fatal_error(error, "Invalid model")
               exit
            end if
         case ("-i", "-input", "--input")
            iarg = iarg + 1
            call get_argument(iarg, arg)
            if (.not. allocated(arg)) then
               call fatal_error(error, "Missing argument for input format")
               exit
            end if
            input_format = get_filetype("."//arg)
         case ("-c", "-charge", "--charge")
            iarg = iarg + 1
            call get_argument(iarg, arg)
            if (.not. allocated(arg)) then
               call fatal_error(error, "Missing argument for charge")
               exit
            end if
            allocate (charge)
            read (arg, *, iostat=iostat) charge
            if (iostat /= 0) then
               call fatal_error(error, "Invalid charge value")
               exit
            end if
         case ("-g", "-grad", "--grad")
            grad = .true.
         case ("-j", "-json", "--json")
            json = .true.
         end select
      end do

      if (.not. allocated(input)) then
         if (.not. allocated(error)) then
            call help(output_unit)
            error stop
         end if
      end if

   end subroutine get_arguments

end program main<|MERGE_RESOLUTION|>--- conflicted
+++ resolved
@@ -111,22 +111,16 @@
       allocate (dqlocdr(3, mol%nat, mol%nat), dqlocdL(3, 3, mol%nat))
    end if
 
-<<<<<<< HEAD
    call get_lattice_points(mol%periodic, mol%lattice, model%ncoord%cutoff, trans)
    call model%ncoord%get_coordination_number(mol, trans, cn, dcndr, dcndL)
    call model%local_charge(mol, trans, qloc, dqlocdr, dqlocdL)
    call model%solve(mol, error, cn, qloc, dcndr, dcndL, dqlocdr, dqlocdL, &
       & energy, gradient, sigma, qvec, dqdr, dqdL)
    ! TODO: write_ascii for dqdr, dqdL
-=======
-   call model%solve(mol, error, cn, dcndr, dcndL, energy, gradient, sigma, &
-      & qvec, dqdr, dqdL)
    if (allocated(error)) then
       write(error_unit, '(a)') error%message
       error stop
    end if
-   
->>>>>>> eb734ac9
 
    call write_ascii_properties(output_unit, mol, model, cn, qvec)
    call write_ascii_results(output_unit, mol, energy, gradient, sigma)
