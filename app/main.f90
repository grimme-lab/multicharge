--- conflicted
+++ resolved
@@ -138,29 +138,17 @@
 subroutine help(unit)
    integer, intent(in) :: unit
 
-<<<<<<< HEAD
    write(unit, '(a, *(1x, a))') &
       "Usage: "//prog_name//" [options] <input>"
 
    write(unit, '(a)') &
-=======
-   write (unit, '(a, *(1x, a))') &
-      "Usage: "//prog_name//" [options] <input>"
-
-   write (unit, '(a)') &
->>>>>>> 6982d1ce
       "", &
       "Electronegativity equilibration model for atomic charges and", &
       "higher multipole moments", &
       ""
 
-<<<<<<< HEAD
    write(unit, '(2x, a, t35, a)') &
       "-m, -model, --model <model>", "Choose the charge model", &
-=======
-   write (unit, '(2x, a, t35, a)') &
-      "-m, -model, --model <model>", "Choose the charge model (eeq or eeqbc)", &
->>>>>>> 6982d1ce
       "-i, -input, --input <format>", "Hint for the format of the input file", &
       "-c, -charge, --charge <value>", "Set the molecular charge", &
       "-g, -grad, --grad", "Evaluate molecular gradient and virial", &
@@ -168,11 +156,7 @@
       "-v, -version, --version", "Print program version and exit", &
       "-h, -help, --help", "Show this help message"
 
-<<<<<<< HEAD
    write(unit, '(a)')
-=======
-   write (unit, '(a)')
->>>>>>> 6982d1ce
 
 end subroutine help
 
@@ -181,11 +165,7 @@
    character(len=:), allocatable :: version_string
 
    call get_multicharge_version(string=version_string)
-<<<<<<< HEAD
    write(unit, '(a, *(1x, a))') &
-=======
-   write (unit, '(a, *(1x, a))') &
->>>>>>> 6982d1ce
       & prog_name, "version", version_string
 
 end subroutine version
@@ -197,11 +177,7 @@
    character(len=:), allocatable :: input
 
    !> ID of choosen model type
-<<<<<<< HEAD
-   integer, allocatable, intent(out) :: model_id
-=======
    integer, intent(out) :: model_id
->>>>>>> 6982d1ce
 
    !> Input file format
    integer, allocatable, intent(out) :: input_format
@@ -221,17 +197,12 @@
    integer :: iarg, narg, iostat
    character(len=:), allocatable :: arg
 
-<<<<<<< HEAD
-   model_id = mchargeModel%eeq2019
-=======
    model_id = mcharge_model%eeq2019
->>>>>>> 6982d1ce
    grad = .false.
    json = .false.
    iarg = 0
    narg = command_argument_count()
-<<<<<<< HEAD
-   do while(iarg < narg)
+   do while (iarg < narg)
       iarg = iarg + 1
       call get_argument(iarg, arg)
       select case(arg)
@@ -239,16 +210,6 @@
          call help(output_unit)
          stop
       case("-v", "-version", "--version")
-=======
-   do while (iarg < narg)
-      iarg = iarg + 1
-      call get_argument(iarg, arg)
-      select case (arg)
-      case ("-h", "-help", "--help")
-         call help(output_unit)
-         stop
-      case ("-v", "-version", "--version")
->>>>>>> 6982d1ce
          call version(output_unit)
          stop
       case default
@@ -258,11 +219,7 @@
          end if
          call fatal_error(error, "Too many positional arguments present")
          exit
-<<<<<<< HEAD
       case("-m", "-model", "--model")
-=======
-      case ("-m", "-model", "--model")
->>>>>>> 6982d1ce
          iarg = iarg + 1
          call get_argument(iarg, arg)
          if (.not. allocated(arg)) then
@@ -270,24 +227,14 @@
             exit
          end if
          if (arg == "eeq2019" .or. arg == "eeq") then
-<<<<<<< HEAD
             model_id = mchargeModel%eeq2019
          else if (arg == "eeqbc2025" .or. arg == "eeqbc") then
             model_id = mchargeModel%eeqbc2025
-=======
-            model_id = mcharge_model%eeq2019
-         else if (arg == "eeqbc2025" .or. arg == "eeqbc") then
-            model_id = mcharge_model%eeqbc2025
->>>>>>> 6982d1ce
          else
             call fatal_error(error, "Invalid model")
             exit
          end if
-<<<<<<< HEAD
       case("-i", "-input", "--input")
-=======
-      case ("-i", "-input", "--input")
->>>>>>> 6982d1ce
          iarg = iarg + 1
          call get_argument(iarg, arg)
          if (.not. allocated(arg)) then
@@ -295,37 +242,22 @@
             exit
          end if
          input_format = get_filetype("."//arg)
-<<<<<<< HEAD
       case("-c", "-charge", "--charge")
-=======
-      case ("-c", "-charge", "--charge")
->>>>>>> 6982d1ce
          iarg = iarg + 1
          call get_argument(iarg, arg)
          if (.not. allocated(arg)) then
             call fatal_error(error, "Missing argument for charge")
             exit
          end if
-<<<<<<< HEAD
          allocate(charge)
          read(arg, *, iostat=iostat) charge
-=======
-         allocate (charge)
-         read (arg, *, iostat=iostat) charge
->>>>>>> 6982d1ce
          if (iostat /= 0) then
             call fatal_error(error, "Invalid charge value")
             exit
          end if
-<<<<<<< HEAD
       case("-g", "-grad", "--grad")
          grad = .true.
       case("-j", "-json", "--json")
-=======
-      case ("-g", "-grad", "--grad")
-         grad = .true.
-      case ("-j", "-json", "--json")
->>>>>>> 6982d1ce
          json = .true.
       end select
    end do
